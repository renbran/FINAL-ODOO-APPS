<?xml version="1.0" encoding="utf-8"?>
<odoo>
<!--        Inherit form view of account.payment model-->
        <record id="view_account_payment_form" model="ir.ui.view">
            <field name="name">account.payment.view.form.inherit.account.payment.approval</field>
            <field name="model">account.payment</field>
            <field name="inherit_id" ref="account.view_account_payment_form"/>
            <field name="arch" type="xml">
<<<<<<< HEAD
                <xpath expr="//header//button[@name='action_post']" position="after">
                    <button name="approve_transfer" string="Approve &amp; Confirm" type="object"
                            class="oe_highlight"
                            visibility="is_approve_person and state == 'waiting_approval'"/>
                    <button name="reject_transfer" string="Reject" type="object"
                            class="oe_highlight" visibility="is_approve_person and state == 'waiting_approval'"/>
=======
                <xpath expr="//header//button[@name='action_post']" position="attributes">
                    <attribute name="visibility">state == 'approved'</attribute>
>>>>>>> ddbb156e
                </xpath>
                <xpath expr="//header//button[@name='action_cancel']" position="attributes">
                    <attribute name="visibility">state in ['rejected']</attribute>
                </xpath>
                <xpath expr="//header//button[@name='action_draft']" position="attributes">
                    <attribute name="visibility">state in ['rejected']</attribute>
                </xpath>
                <xpath expr="//header//button[@name='action_post']" position="before">
                    <button name="action_submit_review" string="Submit for Review" type="object"
                            class="oe_highlight" visibility="state == 'draft'"/>
                    <button name="approve_transfer" string="Approve" type="object"
                            class="oe_highlight"
                            visibility="is_approve_person and state == 'waiting_approval'"/>
                    <button name="reject_transfer" string="Reject" type="object"
                            class="oe_highlight" 
                            visibility="is_approve_person and state == 'waiting_approval'"/>
                </xpath>
                <field name="partner_id" position="after">
                    <field name="is_approve_person" invisible="1"/>
                    <field name="is_locked" invisible="1"/>
                </field>
                <xpath expr="//field" position="attributes">
                    <attribute name="readonly">is_locked</attribute>
                </xpath>
            </field>
        </record>
<!--        Inherit account.payment to add filters -->
        <record id="view_account_payment_search" model="ir.ui.view">
            <field name="name">account.payment.view.search.inherit.account.payment.approval</field>
            <field name="model">account.payment</field>
            <field name="inherit_id" ref="account.view_account_payment_search"/>
            <field name="arch" type="xml">
                <xpath expr="//search/filter[@name='state_draft']" position="after">
                    <filter string="Waiting For Approval" name="state_waiting_approval"
                            domain="[('state', '=', 'waiting_approval')]"/>
                    <filter string="Approved" name="state_approved"
                            domain="[('state', '=', 'approved')]"/>
                    <filter string="Rejected" name="state_rejected"
                            domain="[('state', '=', 'rejected')]"/>
                </xpath>
            </field>
        </record>
</odoo><|MERGE_RESOLUTION|>--- conflicted
+++ resolved
@@ -6,17 +6,15 @@
             <field name="model">account.payment</field>
             <field name="inherit_id" ref="account.view_account_payment_form"/>
             <field name="arch" type="xml">
-<<<<<<< HEAD
+                <xpath expr="//header//button[@name='action_post']" position="attributes">
+                    <attribute name="visibility">state == 'approved'</attribute>
+                </xpath>
                 <xpath expr="//header//button[@name='action_post']" position="after">
                     <button name="approve_transfer" string="Approve &amp; Confirm" type="object"
                             class="oe_highlight"
                             visibility="is_approve_person and state == 'waiting_approval'"/>
                     <button name="reject_transfer" string="Reject" type="object"
                             class="oe_highlight" visibility="is_approve_person and state == 'waiting_approval'"/>
-=======
-                <xpath expr="//header//button[@name='action_post']" position="attributes">
-                    <attribute name="visibility">state == 'approved'</attribute>
->>>>>>> ddbb156e
                 </xpath>
                 <xpath expr="//header//button[@name='action_cancel']" position="attributes">
                     <attribute name="visibility">state in ['rejected']</attribute>
