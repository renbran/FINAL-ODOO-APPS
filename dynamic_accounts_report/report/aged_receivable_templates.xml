--- conflicted
+++ resolved
@@ -1,10 +1,6 @@
 <?xml version="1.0" encoding="utf-8"?>
 <odoo>
-<<<<<<< HEAD
-    <!--    Report template for Aged Receivable Report.-->
-=======
     <!-- Report template for Aged Receivable Report. -->
->>>>>>> 9e76761f
     <template id="aged_receivable_template" name="Aged Receivable Report Template">
         <t t-call="web.html_container">
             <t t-call="web.external_layout">
@@ -38,16 +34,8 @@
                                         </t>
                                     </th>
                                     <th>
-<<<<<<< HEAD
-                                        <t t-foreach="filters['partner']"
-                                           t-as="selected_partner"
-                                           t-key="partner_index">
-                                            <t t-out="selected_partner['display_name']"/>
-                                            ,
-=======
                                         <t t-foreach="filters['partner']" t-as="selected_partner" t-key="partner_index">
                                             <t t-out="selected_partner['display_name']"/>,
->>>>>>> 9e76761f
                                         </t>
                                     </th>
                                 </tr>
@@ -129,15 +117,8 @@
                                         </th>
                                         <th style="border:0px solid transparent;border-right: thin solid #dee2e6;font-size:11px;font-weight:100;">
                                             <span class="fw-bolder">
-<<<<<<< HEAD
-                                                <t t-if="total[move_line]['debit_sum']"
-                                                   t-esc="total[move_line]['currency_id']"/>
-                                                <t t-if="total[move_line]['debit_sum']"
-                                                   t-esc="total[move_line]['debit_sum']"/>
-=======
                                                 <t t-if="total[move_line]['debit_sum']" t-esc="total[move_line]['currency_id']"/>
                                                 <t t-if="total[move_line]['debit_sum']" t-esc="format_number(total[move_line]['debit_sum'])"/>
->>>>>>> 9e76761f
                                             </span>
                                         </th>
                                     </tr>
