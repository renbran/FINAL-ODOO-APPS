<<<<<<< HEAD
from odoo import models, api, fields, _
from odoo.exceptions import ValidationError, UserError
=======
# -*- coding: utf-8 -*-
from odoo import models, api, fields, _
>>>>>>> f6d73981
from datetime import datetime, timedelta
from collections import defaultdict
import logging
import json

_logger = logging.getLogger(__name__)


<<<<<<< HEAD
class SaleDashboardEnhanced(models.Model):
    _inherit = 'sale.order'

    @api.model
    def _check_field_exists(self, field_name):
        """Check if a field exists in the current model to ensure compatibility"""
        try:
            return field_name in self.env['sale.order']._fields
        except Exception as e:
            _logger.warning(f"Error checking field {field_name}: {e}")
            return False

    @api.model
    def _get_safe_date_field(self):
        """Get the appropriate date field - prioritize booking_date, otherwise date_order"""
        if self._check_field_exists('booking_date'):
            return 'booking_date'
        return 'date_order'

    @api.model
    def test_data_availability(self):
        """Test method to check what data is available in the system"""
        try:
            # Check total orders
            total_orders = self.search_count([])
            non_cancelled = self.search_count([('state', '!=', 'cancel')])
            
            # Check date distribution
            date_field = self._get_safe_date_field()
            recent_orders = self.search_count([
                (date_field, '>=', (datetime.now() - timedelta(days=90)).strftime('%Y-%m-%d')),
                ('state', '!=', 'cancel')
            ])
            
            # Check states
            states_data = self.read_group(
                [('state', '!=', 'cancel')],
                ['state'],
                ['state'],
                lazy=False
            )
            
            return {
                'total_orders': total_orders,
                'non_cancelled_orders': non_cancelled,
                'recent_orders_90days': recent_orders,
                'date_field_used': date_field,
                'states_distribution': {item['state']: item['state_count'] for item in states_data},
                'test_date': datetime.now().strftime('%Y-%m-%d %H:%M:%S')
            }
        except Exception as e:
            return {'error': str(e), 'test_date': datetime.now().strftime('%Y-%m-%d %H:%M:%S')}

    @api.model
    def _get_safe_amount_field(self, record):
        """Get the best available amount field value with proper error handling"""
        try:
            # Priority 1: amount_total (always available)
            amount_total = record.get('amount_total', 0)
            if amount_total:
                return float(amount_total)
                
            # Priority 2: sale_value (from osus_invoice_report module) as fallback
            if self._check_field_exists('sale_value') and record.get('sale_value'):
                return float(record['sale_value'])
                
            # Fallback: return 0 if no amount found
            return 0.0
        except (ValueError, TypeError) as e:
            _logger.warning(f"Error getting amount from record: {e}")
            return 0.0

    @api.model
    def _validate_date_range(self, start_date, end_date):
        """Validate date range inputs with comprehensive checks"""
        if not start_date or not end_date:
            raise ValidationError(_("Start date and end date are required"))
=======
class SaleDashboard(models.TransientModel):
    _name = 'sale.dashboard'
    _description = 'Sales Dashboard - Professional Analytics with Real Estate Integration'

    # Dashboard configuration fields - Enhanced with inherited fields
    start_date = fields.Date(string='Start Date', default=lambda self: fields.Date.today().replace(day=1))
    end_date = fields.Date(string='End Date', default=fields.Date.today)
    sale_type_ids = fields.Many2many('sale.order.type', string='Sale Types', help="Filter by sale types from le_sale_type module")
    
    # Enhanced filtering fields from inherited modules
    booking_date_filter = fields.Date(string='Booking Date Filter', help="Filter by booking date from invoice_report_for_realestate")
    project_filter_ids = fields.Many2many('product.template', string='Project Filter', help="Filter by real estate projects")
    buyer_filter_ids = fields.Many2many('res.partner', string='Buyer Filter', help="Filter by buyer from real estate module")

    @api.model
    def format_dashboard_value(self, value):
        """Format large numbers for dashboard display with K/M/B suffixes"""
        if not value or value == 0:
            return "0"
>>>>>>> f6d73981
        
        try:
            start_dt = datetime.strptime(start_date, '%Y-%m-%d')
            end_dt = datetime.strptime(end_date, '%Y-%m-%d')
        except ValueError:
            raise ValidationError(_("Invalid date format. Please use YYYY-MM-DD format"))
        
        if start_dt > end_dt:
            raise ValidationError(_("Start date cannot be after end date"))
        
<<<<<<< HEAD
        # Check for reasonable date range (not more than 2 years)
        max_days = 730  # 2 years
        if (end_dt - start_dt).days > max_days:
            raise ValidationError(_("Date range cannot exceed 2 years"))
        
        # Check dates are not in the future
        today = datetime.now().date()
        if end_dt.date() > today:
            end_date = today.strftime('%Y-%m-%d')
            _logger.info(f"End date adjusted to today: {end_date}")
        
        return start_date, end_date

    @api.model
    def format_dashboard_value(self, value, currency_code='AED'):
        """
        Format large numbers for dashboard display with K/M/B suffixes in AED currency
        Enhanced with proper currency formatting for UAE market
        """
        try:
            if not value or value == 0:
                return "AED 0"
            
            value = float(value)
            abs_value = abs(value)
            
            if abs_value >= 1_000_000_000:
                formatted = round(value / 1_000_000_000, 2)
                return f"AED {formatted:,.2f}B"
            elif abs_value >= 1_000_000:
                formatted = round(value / 1_000_000, 2)
                return f"AED {formatted:,.2f}M"
            elif abs_value >= 1_000:
                formatted = round(value / 1_000, 1)
                return f"AED {formatted:,.1f}K"
            else:
                return f"AED {value:,.0f}"
        except (ValueError, TypeError) as e:
            _logger.warning(f"Error formatting value {value}: {e}")
            return "AED 0"

    @api.model
    def get_sales_types(self):
        """
        Get available sales types with enhanced error handling and fallback
        """
        try:
            if not self._check_field_exists('sale_order_type_id'):
                _logger.info("sale_order_type_id field not found, le_sale_type module may not be installed")
                return []
            
            # Try multiple possible model names for sales types
            model_names = ['le.sale.type', 'sale.order.type', 'sale.type']
            
            for model_name in model_names:
                try:
                    if model_name in self.env:
                        SaleType = self.env[model_name]
                        sales_types = SaleType.search([])
                        result = []
                        
                        for st in sales_types:
                            try:
                                result.append({
                                    'id': st.id,
                                    'name': st.name,
                                    'code': getattr(st, 'code', ''),
                                    'active': getattr(st, 'active', True)
                                })
                            except Exception as e:
                                _logger.warning(f"Error processing sales type {st.id}: {e}")
                                continue
                        
                        _logger.info(f"Loaded {len(result)} sales types from {model_name}")
                        return result
                        
                except Exception as e:
                    _logger.debug(f"Model {model_name} not found or accessible: {e}")
                    continue
            
            _logger.warning("No sales type model found")
            return []
                
        except Exception as e:
            _logger.error(f"Error getting sales types: {e}")
            return []

    @api.model
    def get_dashboard_summary_data(self, start_date, end_date, sales_type_ids=None):
        """
        Get comprehensive dashboard summary data with enhanced error handling and performance optimization
        """
        try:
            # Validate inputs
            start_date, end_date = self._validate_date_range(start_date, end_date)
            
            date_field = self._get_safe_date_field()
            _logger.info(f"Loading dashboard data for {start_date} to {end_date}, using date field: {date_field}")
            
            # Build base domain with enhanced filtering
            base_domain = [
                (date_field, '>=', start_date),
                (date_field, '<=', end_date),
                ('state', '!=', 'cancel')  # Exclude cancelled orders
            ]
            
            # Add sales type filter with validation
            if sales_type_ids and self._check_field_exists('sale_order_type_id'):
                valid_ids = []
                for id_val in sales_type_ids:
                    try:
                        valid_ids.append(int(id_val))
                    except (ValueError, TypeError):
                        _logger.warning(f"Invalid sales type ID: {id_val}")
                        continue
                
                if valid_ids:
                    base_domain.append(('sale_order_type_id', 'in', valid_ids))
            
            # Initialize summary data structure
            summary_data = {}
            total_summary = {
                'draft_count': 0, 'draft_amount': 0,
                'sales_order_count': 0, 'sales_order_amount': 0,
                'invoice_count': 0, 'invoice_amount': 0,
                'total_count': 0, 'total_amount': 0,
                'conversion_rate': 0,
                'avg_deal_size': 0,
                'revenue_growth': 0,
                'pipeline_velocity': 0
            }
            
            # Process by sales types if available
            if self._check_field_exists('sale_order_type_id'):
                sales_types_domain = []
                if sales_type_ids:
                    valid_ids = [int(id) for id in sales_type_ids if str(id).isdigit()]
                    if valid_ids:
                        sales_types_domain = [('id', 'in', valid_ids)]
                
                # Try multiple model names for sales types
                sales_types = []
                model_names = ['le.sale.type', 'sale.order.type', 'sale.type']
                
                for model_name in model_names:
                    try:
                        if model_name in self.env:
                            sales_types = self.env[model_name].search(sales_types_domain)
                            break
                    except Exception:
                        continue
                
                _logger.info(f"Found {len(sales_types)} sales types")
                
                if sales_types:
                    for sales_type in sales_types:
                        try:
                            type_domain = base_domain + [('sale_order_type_id', '=', sales_type.id)]
                            category_data = self._process_category_data(type_domain, sales_type.name)
                            summary_data[sales_type.name] = category_data
                            
                            # Add to totals
                            for key in ['draft_count', 'draft_amount', 'sales_order_count', 
                                       'sales_order_amount', 'invoice_count', 'invoice_amount']:
                                total_summary[key] += category_data.get(key, 0)
                        except Exception as e:
                            _logger.warning(f"Error processing sales type {sales_type.name}: {e}")
                            continue
                else:
                    # No sales types found, process all data as one category
                    category_data = self._process_category_data(base_domain, 'All Sales')
                    summary_data['All Sales'] = category_data
                    
                    for key in ['draft_count', 'draft_amount', 'sales_order_count', 
                               'sales_order_amount', 'invoice_count', 'invoice_amount']:
                        total_summary[key] += category_data.get(key, 0)
            else:
                # Fallback when no sales types available
                _logger.info("No sales types available, using fallback")
                category_data = self._process_category_data(base_domain, 'All Sales')
                summary_data['All Sales'] = category_data
                
                for key in ['draft_count', 'draft_amount', 'sales_order_count', 
                           'sales_order_amount', 'invoice_count', 'invoice_amount']:
                    total_summary[key] += category_data.get(key, 0)
            
            # Calculate enhanced totals and KPIs
            total_summary['total_count'] = (total_summary['draft_count'] + 
                                          total_summary['sales_order_count'] + 
                                          total_summary['invoice_count'])
            total_summary['total_amount'] = (total_summary['draft_amount'] + 
                                           total_summary['sales_order_amount'] + 
                                           total_summary['invoice_amount'])
            
            # Check if we have any data at all
            if total_summary['total_count'] == 0:
                # Before falling back to sample data, check if there are ANY sale orders in the system
                all_orders_count = self.search_count([('state', '!=', 'cancel')])
                _logger.warning(f"No data found for date range {start_date} to {end_date}")
                _logger.warning(f"Total non-cancelled orders in system: {all_orders_count}")
                
                if all_orders_count > 0:
                    # There are orders in the system, but none in the date range
                    # Try expanding the date range to see if data exists
                    expanded_start = datetime.strptime(start_date, '%Y-%m-%d') - timedelta(days=365)
                    expanded_domain = [
                        (date_field, '>=', expanded_start.strftime('%Y-%m-%d')),
                        ('state', '!=', 'cancel')
                    ]
                    expanded_count = self.search_count(expanded_domain)
                    _logger.warning(f"Orders in expanded date range (last year): {expanded_count}")
                    
                    if expanded_count > 0:
                        # Show sample data but indicate it's due to date range
                        sample_data = self._get_sample_dashboard_data()
                        sample_data['metadata']['sample_reason'] = f'No orders found in date range {start_date} to {end_date}. Found {expanded_count} orders in expanded range.'
                        return sample_data
                
                return self._get_sample_dashboard_data()
            
            # Calculate enhanced KPIs with error handling
            try:
                if total_summary['draft_count'] > 0:
                    total_summary['conversion_rate'] = (total_summary['invoice_count'] / total_summary['draft_count']) * 100
                
                if total_summary['total_count'] > 0:
                    total_summary['avg_deal_size'] = total_summary['total_amount'] / total_summary['total_count']
                
                # Calculate revenue growth and pipeline velocity
                total_summary['revenue_growth'] = self._calculate_revenue_growth(start_date, end_date, sales_type_ids)
                total_summary['pipeline_velocity'] = self._calculate_pipeline_velocity(start_date, end_date, sales_type_ids)
            except Exception as e:
                _logger.warning(f"Error calculating KPIs: {e}")
            
            # Add formatted values for dashboard display
            total_summary['formatted_draft_amount'] = self.format_dashboard_value(total_summary['draft_amount'])
            total_summary['formatted_sales_order_amount'] = self.format_dashboard_value(total_summary['sales_order_amount'])
            total_summary['formatted_invoice_amount'] = self.format_dashboard_value(total_summary['invoice_amount'])
            total_summary['formatted_total_amount'] = self.format_dashboard_value(total_summary['total_amount'])
            total_summary['formatted_avg_deal_size'] = self.format_dashboard_value(total_summary['avg_deal_size'])
            
            _logger.info(f"Dashboard data processed successfully: {total_summary['total_count']} total records")
            
            return {
                'categories': summary_data,
                'totals': total_summary,
                'metadata': {
                    'date_field_used': date_field,
                    'has_sales_types': self._check_field_exists('sale_order_type_id'),
                    'has_sale_value': self._check_field_exists('sale_value'),
                    'has_booking_date': self._check_field_exists('booking_date'),
                    'has_agent1_fields': self._check_field_exists('agent1_partner_id') and self._check_field_exists('agent1_amount'),
                    'has_broker_fields': self._check_field_exists('broker_partner_id') and self._check_field_exists('broker_amount'),
                    'start_date': start_date,
                    'end_date': end_date,
                    'sales_type_filter': sales_type_ids or [],
                    'processing_time': datetime.now().isoformat()
                }
            }
            
        except ValidationError:
            raise  # Re-raise validation errors
        except Exception as e:
            _logger.error(f"Critical error in get_dashboard_summary_data: {str(e)}")
            return self._get_sample_dashboard_data()

    @api.model
    def _get_sample_dashboard_data(self):
        """
        Return enhanced sample dashboard data for demonstration when no real data exists
        """
        return {
            'categories': {
                'Primary Sales': {
                    'draft_count': 15, 'draft_amount': 125000,
                    'formatted_draft_amount': self.format_dashboard_value(125000),
                    'sales_order_count': 8, 'sales_order_amount': 85000,
                    'formatted_sales_order_amount': self.format_dashboard_value(85000),
                    'invoice_count': 5, 'invoice_amount': 67500,
                    'formatted_invoice_amount': self.format_dashboard_value(67500),
                    'total_count': 28, 'total_amount': 277500,
                    'formatted_total_amount': self.format_dashboard_value(277500),
                    'category_name': 'Primary Sales'
                },
                'Exclusive Sales': {
                    'draft_count': 12, 'draft_amount': 180000,
                    'formatted_draft_amount': self.format_dashboard_value(180000),
                    'sales_order_count': 6, 'sales_order_amount': 95000,
                    'formatted_sales_order_amount': self.format_dashboard_value(95000),
                    'invoice_count': 4, 'invoice_amount': 85000,
                    'formatted_invoice_amount': self.format_dashboard_value(85000),
                    'total_count': 22, 'total_amount': 360000,
                    'formatted_total_amount': self.format_dashboard_value(360000),
                    'category_name': 'Exclusive Sales'
                },
                'Secondary Sales': {
                    'draft_count': 8, 'draft_amount': 75000,
                    'formatted_draft_amount': self.format_dashboard_value(75000),
                    'sales_order_count': 4, 'sales_order_amount': 45000,
                    'formatted_sales_order_amount': self.format_dashboard_value(45000),
                    'invoice_count': 3, 'invoice_amount': 32500,
                    'formatted_invoice_amount': self.format_dashboard_value(32500),
                    'total_count': 15, 'total_amount': 152500,
                    'formatted_total_amount': self.format_dashboard_value(152500),
                    'category_name': 'Secondary Sales'
                }
            },
            'totals': {
                'draft_count': 35, 'draft_amount': 380000,
                'formatted_draft_amount': self.format_dashboard_value(380000),
                'sales_order_count': 18, 'sales_order_amount': 225000,
                'formatted_sales_order_amount': self.format_dashboard_value(225000),
                'invoice_count': 12, 'invoice_amount': 185000,
                'formatted_invoice_amount': self.format_dashboard_value(185000),
                'total_count': 65, 'total_amount': 790000,
                'formatted_total_amount': self.format_dashboard_value(790000),
                'conversion_rate': 34.3,
                'avg_deal_size': 12153.85,
                'formatted_avg_deal_size': self.format_dashboard_value(12153.85),
                'revenue_growth': 15.2,
                'pipeline_velocity': 18.5
            },
            'metadata': {
                'date_field_used': self._get_safe_date_field(),
                'has_sales_types': self._check_field_exists('sale_order_type_id'),
                'has_sale_value': self._check_field_exists('sale_value'),
                'has_booking_date': self._check_field_exists('booking_date'),
                'has_agent1_fields': self._check_field_exists('agent1_partner_id') and self._check_field_exists('agent1_amount'),
                'has_broker_fields': self._check_field_exists('broker_partner_id') and self._check_field_exists('broker_amount'),
                'is_sample_data': True,
                'sample_reason': 'No real data found for the specified date range'
            }
        }

    def _process_category_data(self, base_domain, category_name):
        """Process data for a specific category with enhanced error handling and performance optimization"""
        try:
            # Use read_group for better performance on large datasets
            fields_to_read = ['state', 'invoice_status', 'amount_total', 'name']
            
            # Add optional fields if they exist
            optional_fields = ['sale_value', 'invoice_amount', 'booking_date']
            for field in optional_fields:
                if self._check_field_exists(field):
                    fields_to_read.append(field)
            
            # Get counts and totals using read_group for better performance
            draft_domain = base_domain + [('state', 'in', ['draft', 'sent'])]
            so_domain = base_domain + [('state', '=', 'sale'), ('invoice_status', 'in', ['to invoice', 'no', 'upselling'])]
            invoice_domain = base_domain + [('state', '=', 'sale'), ('invoice_status', '=', 'invoiced')]
            
            # Use read_group for aggregation
            try:
                draft_data = self.read_group(
                    draft_domain, 
                    ['amount_total'], 
                    [], 
                    lazy=False
                )
                draft_count = draft_data[0]['__count'] if draft_data else 0
                draft_amount = draft_data[0]['amount_total'] if draft_data else 0.0
            except Exception as e:
                _logger.warning(f"Error in draft read_group: {e}, falling back to search_read")
                draft_orders = self.search_read(draft_domain, fields_to_read)
                draft_count = len(draft_orders)
                draft_amount = sum(self._get_safe_amount_field(order) for order in draft_orders)
            
            try:
                so_data = self.read_group(
                    so_domain, 
                    ['amount_total'], 
                    [], 
                    lazy=False
                )
                so_count = so_data[0]['__count'] if so_data else 0
                so_amount = so_data[0]['amount_total'] if so_data else 0.0
            except Exception as e:
                _logger.warning(f"Error in sales order read_group: {e}, falling back to search_read")
                so_orders = self.search_read(so_domain, fields_to_read)
                so_count = len(so_orders)
                so_amount = sum(self._get_safe_amount_field(order) for order in so_orders)
            
            # For invoiced orders, we need to get actual invoiced amounts
            try:
                invoice_orders = self.search_read(invoice_domain, fields_to_read)
                invoice_count = len(invoice_orders)
                invoice_amount = 0.0
                
                for order in invoice_orders:
                    # Try to get actual invoiced amount
                    if self._check_field_exists('invoice_amount') and order.get('invoice_amount'):
                        invoice_amount += float(order['invoice_amount'])
                    else:
                        # Get actual invoiced amount from account.move
                        actual_amount = self._get_actual_invoiced_amount(order.get('name', ''))
                        invoice_amount += actual_amount or self._get_safe_amount_field(order)
            except Exception as e:
                _logger.warning(f"Error processing invoiced orders: {e}")
                invoice_count = 0
                invoice_amount = 0.0
            
            # Calculate category totals
            category_total = float(draft_amount) + float(so_amount) + float(invoice_amount)
            
            return {
                'draft_count': int(draft_count),
                'draft_amount': float(draft_amount),
                'formatted_draft_amount': self.format_dashboard_value(draft_amount),
                'sales_order_count': int(so_count),
                'sales_order_amount': float(so_amount),
                'formatted_sales_order_amount': self.format_dashboard_value(so_amount),
                'invoice_count': int(invoice_count),
                'invoice_amount': float(invoice_amount),
                'formatted_invoice_amount': self.format_dashboard_value(invoice_amount),
                'total_count': int(draft_count) + int(so_count) + int(invoice_count),
                'total_amount': float(category_total),
                'formatted_total_amount': self.format_dashboard_value(category_total),
                'category_name': category_name
            }
            
        except Exception as e:
            _logger.error(f"Error processing category {category_name}: {str(e)}")
            return {
                'draft_count': 0, 'draft_amount': 0.0,
                'formatted_draft_amount': self.format_dashboard_value(0),
                'sales_order_count': 0, 'sales_order_amount': 0.0,
                'formatted_sales_order_amount': self.format_dashboard_value(0),
                'invoice_count': 0, 'invoice_amount': 0.0,
                'formatted_invoice_amount': self.format_dashboard_value(0),
                'total_count': 0, 'total_amount': 0.0,
                'formatted_total_amount': self.format_dashboard_value(0),
                'category_name': category_name
            }

    def _calculate_revenue_growth(self, start_date, end_date, sales_type_ids=None):
        """Calculate revenue growth compared to previous period with enhanced error handling"""
        try:
            # Current period revenue
            current_revenue = self._get_period_revenue(start_date, end_date, sales_type_ids)
            
            # Calculate previous period dates
            start_dt = datetime.strptime(start_date, '%Y-%m-%d')
            end_dt = datetime.strptime(end_date, '%Y-%m-%d')
            period_length = (end_dt - start_dt).days
            
            # Ensure we have at least 1 day period
            if period_length <= 0:
                return 0.0
            
            prev_end_dt = start_dt - timedelta(days=1)
            prev_start_dt = prev_end_dt - timedelta(days=period_length)
            
            # Previous period revenue
            prev_revenue = self._get_period_revenue(
                prev_start_dt.strftime('%Y-%m-%d'), 
                prev_end_dt.strftime('%Y-%m-%d'), 
                sales_type_ids
            )
            
            if prev_revenue > 0:
                growth = ((current_revenue - prev_revenue) / prev_revenue) * 100
                return round(growth, 2)
            elif current_revenue > 0:
                return 100.0  # 100% growth from zero
            
            return 0.0
            
        except Exception as e:
            _logger.error(f"Error calculating revenue growth: {str(e)}")
            return 0.0

    def _get_period_revenue(self, start_date, end_date, sales_type_ids=None):
        """Get total revenue for a specific period with enhanced error handling"""
        try:
            date_field = self._get_safe_date_field()
            domain = [
                (date_field, '>=', start_date),
                (date_field, '<=', end_date),
                ('state', '=', 'sale'),
                ('invoice_status', '=', 'invoiced')
            ]
            
            if sales_type_ids and self._check_field_exists('sale_order_type_id'):
                valid_ids = [int(id) for id in sales_type_ids if str(id).isdigit()]
                if valid_ids:
                    domain.append(('sale_order_type_id', 'in', valid_ids))
            
            # Use read_group for better performance
            try:
                result = self.read_group(
                    domain,
                    ['amount_total'],
                    [],
                    lazy=False
                )
                return float(result[0]['amount_total']) if result else 0.0
            except Exception as e:
                _logger.warning(f"read_group failed for period revenue: {e}, using fallback")
                # Fallback to search_read
                fields_to_read = ['amount_total', 'name']
                if self._check_field_exists('sale_value'):
                    fields_to_read.append('sale_value')
                    
                orders = self.search_read(domain, fields_to_read)
                
                total_revenue = 0.0
                for order in orders:
                    actual_amount = self._get_actual_invoiced_amount(order.get('name', ''))
                    total_revenue += actual_amount or self._get_safe_amount_field(order)
                    
                return float(total_revenue)
            
        except Exception as e:
            _logger.error(f"Error getting period revenue: {str(e)}")
            return 0.0

    def _calculate_pipeline_velocity(self, start_date, end_date, sales_type_ids=None):
        """Calculate average time from quotation to invoice with enhanced error handling"""
        try:
            date_field = self._get_safe_date_field()
            domain = [
                (date_field, '>=', start_date),
                (date_field, '<=', end_date),
                ('state', '=', 'sale'),
                ('invoice_status', '=', 'invoiced')
            ]
            
            if sales_type_ids and self._check_field_exists('sale_order_type_id'):
                valid_ids = [int(id) for id in sales_type_ids if str(id).isdigit()]
                if valid_ids:
                    domain.append(('sale_order_type_id', 'in', valid_ids))
            
            fields_to_read = [date_field, 'date_order', 'confirmation_date', 'create_date']
            orders = self.search_read(domain, fields_to_read)
            
            if not orders:
                return 0.0
            
            total_days = 0
            valid_orders = 0
            
            for order in orders:
                # Use the best available start date
                start_date_field = order.get('confirmation_date') or order.get('date_order') or order.get('create_date')
                end_date_field = order.get(date_field)
                
                if start_date_field and end_date_field:
                    try:
                        # Handle both string and datetime objects
                        if isinstance(start_date_field, str):
                            start_dt = datetime.strptime(start_date_field[:10], '%Y-%m-%d')
                        else:
                            start_dt = start_date_field
                        
                        if isinstance(end_date_field, str):
                            end_dt = datetime.strptime(end_date_field[:10], '%Y-%m-%d')
                        else:
                            end_dt = end_date_field
                        
                        days_diff = (end_dt - start_dt).days
                        if days_diff >= 0:  # Valid progression
                            total_days += days_diff
                            valid_orders += 1
                    except (ValueError, TypeError) as e:
                        _logger.warning(f"Error processing dates for order {order.get('name', '')}: {e}")
                        continue
            
            return round(total_days / valid_orders, 1) if valid_orders > 0 else 0.0
            
        except Exception as e:
            _logger.error(f"Error calculating pipeline velocity: {str(e)}")
            return 0.0

    def _get_actual_invoiced_amount(self, order_name):
        """Get actual invoiced amount from account.move records with enhanced error handling"""
        try:
            if not order_name:
                return 0.0
            
            # Search for invoices related to this order
            invoices = self.env['account.move'].search([
                ('invoice_origin', '=', order_name),
                ('move_type', 'in', ['out_invoice', 'out_refund']),
                ('state', '=', 'posted')
            ])
            
            total_amount = 0.0
            for invoice in invoices:
                try:
                    amount = float(invoice.amount_total or 0)
                    if invoice.move_type == 'out_invoice':
                        total_amount += amount
                    elif invoice.move_type == 'out_refund':
                        total_amount -= amount
                except (ValueError, TypeError) as e:
                    _logger.warning(f"Error processing invoice amount for {invoice.name}: {e}")
                    continue
            
            return total_amount
        except Exception as e:
            _logger.warning(f"Error getting actual invoiced amount for {order_name}: {e}")
            return 0.0

    @api.model
    def get_monthly_fluctuation_data(self, start_date, end_date, sales_type_ids=None):
        """
        Get monthly fluctuation data with enhanced error handling and performance optimization
        """
        try:
            # Validate input dates
            start_date, end_date = self._validate_date_range(start_date, end_date)
            
            date_field = self._get_safe_date_field()
            
            # Generate monthly buckets more efficiently
            start_dt = datetime.strptime(start_date, '%Y-%m-%d')
            end_dt = datetime.strptime(end_date, '%Y-%m-%d')
            
            monthly_data = defaultdict(lambda: {
                'quotations': {'count': 0, 'amount': 0},
                'sales_orders': {'count': 0, 'amount': 0},
                'invoiced_sales': {'count': 0, 'amount': 0}
            })
            
            # Generate month labels and keys
            current_dt = start_dt.replace(day=1)
            month_labels = []
            month_keys = []
            
            while current_dt <= end_dt:
                month_key = current_dt.strftime('%Y-%m')
                month_label = current_dt.strftime('%b %Y')
                month_labels.append(month_label)
                month_keys.append(month_key)
                monthly_data[month_key]  # Initialize if not exists
                
                # Move to next month
                if current_dt.month == 12:
                    current_dt = current_dt.replace(year=current_dt.year + 1, month=1)
                else:
                    current_dt = current_dt.replace(month=current_dt.month + 1)
            
            # Base domain for filtering
=======
        if abs_value >= 1_000_000_000:
            formatted = round(value / 1_000_000_000, 2)
            return f"{formatted}B"
        elif abs_value >= 1_000_000:
            formatted = round(value / 1_000_000, 2)
            return f"{formatted}M"
        elif abs_value >= 1_000:
            formatted = round(value / 1_000)
            return f"{formatted:.0f}K"
        else:
            return f"{round(value):.0f}"

    @api.model
    def _get_date_field(self):
        """Get the appropriate date field to use for filtering"""
        sale_order = self.env['sale.order']
        # Check if booking_date field exists (from invoice_report_for_realestate module)
        if hasattr(sale_order, 'booking_date'):
            return 'booking_date'
        return 'date_order'

    @api.model
    def _check_optional_field(self, model_name, field_name):
        """Check if an optional field exists in a model"""
        try:
            model = self.env[model_name]
            return hasattr(model, field_name)
        except Exception:
            return False

    @api.model
    def get_sales_performance_data(self, start_date, end_date, sale_type_ids=None):
        """Get sales performance data with optional sale type filtering"""
        try:
            _logger.info(f"Getting performance data from {start_date} to {end_date}")
            
            sale_order = self.env['sale.order']
            date_field = self._get_date_field()
            
            # Base domain
>>>>>>> f6d73981
            base_domain = [
                (date_field, '>=', start_date),
                (date_field, '<=', end_date),
                ('state', '!=', 'cancel')
            ]
            
<<<<<<< HEAD
            # Add sales type filter if available
            if sales_type_ids and self._check_field_exists('sale_order_type_id'):
                valid_ids = [int(id) for id in sales_type_ids if str(id).isdigit()]
                if valid_ids:
                    base_domain.append(('sale_order_type_id', 'in', valid_ids))
            
            # Fields to read
            fields_to_read = [date_field, 'amount_total', 'state', 'invoice_status', 'name']
            if self._check_field_exists('sale_value'):
                fields_to_read.append('sale_value')
            
            # Process each type of order in parallel where possible
            order_types = [
                ('quotations', [('state', 'in', ['draft', 'sent'])]),
                ('sales_orders', [('state', '=', 'sale'), ('invoice_status', 'in', ['to invoice', 'no', 'upselling'])]),
                ('invoiced_sales', [('state', '=', 'sale'), ('invoice_status', '=', 'invoiced')])
            ]
            
            for order_type, additional_domain in order_types:
                self._process_monthly_orders(
                    base_domain + additional_domain, 
                    fields_to_read, 
                    date_field, 
                    monthly_data, 
                    order_type
                )
            
            # Convert to chart format
            result = {
                'labels': month_labels,
                'quotations': [],
                'sales_orders': [],
                'invoiced_sales': []
            }
            
            for month_key in month_keys:
                result['quotations'].append(monthly_data[month_key]['quotations']['amount'])
                result['sales_orders'].append(monthly_data[month_key]['sales_orders']['amount'])
                result['invoiced_sales'].append(monthly_data[month_key]['invoiced_sales']['amount'])
=======
            # Add sale type filter if available and requested
            if sale_type_ids and self._check_optional_field('sale.order', 'sale_order_type_id'):
                base_domain.append(('sale_order_type_id', 'in', sale_type_ids))
            
            # Get all sale orders in the date range
            orders = sale_order.search(base_domain)
            
            # Calculate basic metrics
            total_orders = len(orders)
            total_amount = sum(orders.mapped('amount_total'))
            total_quotations = len(orders.filtered(lambda o: o.state in ['draft', 'sent']))
            total_sales = len(orders.filtered(lambda o: o.state in ['sale', 'done']))
            total_invoiced = len(orders.filtered(lambda o: o.invoice_status in ['invoiced', 'upselling']))
            
            return {
                'total_orders': total_orders,
                'total_quotations': total_quotations,
                'total_sales': total_sales,
                'total_invoiced': total_invoiced,
                'total_amount': total_amount,
                'currency_symbol': self.env.company.currency_id.symbol or '$',
                'orders': orders.ids,
                'date_field_used': date_field,
            }
            
        except Exception as e:
            _logger.error(f"Error getting sales performance data: {e}")
            return {
                'total_orders': 0,
                'total_quotations': 0,
                'total_sales': 0,
                'total_invoiced': 0,
                'total_amount': 0,
                'currency_symbol': '$',
                'orders': [],
                'date_field_used': 'date_order',
                'error': str(e),
            }

    @api.model
    def get_filtered_data(self, booking_date=None, sale_order_type_id=None, project_ids=None, buyer_ids=None, start_date=None, end_date=None):
        """Enhanced filtering method - Step 2: Incorporate filtering based on booking_date and sale_order_type_id"""
        try:
            _logger.info(f"Enhanced filtering: booking_date={booking_date}, sale_type={sale_order_type_id}")
            
            sale_order = self.env['sale.order']
            domain = [('state', '!=', 'cancel')]
            
            # Date filtering with priority for booking_date
            if booking_date:
                if self._check_optional_field('sale.order', 'booking_date'):
                    domain.append(('booking_date', '=', booking_date))
                else:
                    # Fallback to date_order if booking_date not available
                    domain.append(('date_order', '=', booking_date))
            elif start_date and end_date:
                date_field = self._get_date_field()
                domain.extend([
                    (date_field, '>=', start_date),
                    (date_field, '<=', end_date)
                ])
            
            # Sale order type filtering (from le_sale_type module)
            if sale_order_type_id and self._check_optional_field('sale.order', 'sale_order_type_id'):
                domain.append(('sale_order_type_id', '=', sale_order_type_id))
            
            # Project filtering (from invoice_report_for_realestate module)
            if project_ids and self._check_optional_field('sale.order', 'project_id'):
                domain.append(('project_id', 'in', project_ids))
            
            # Buyer filtering (from invoice_report_for_realestate module)
            if buyer_ids and self._check_optional_field('sale.order', 'buyer_id'):
                domain.append(('buyer_id', 'in', buyer_ids))
            
            sales_data = sale_order.search(domain)
            
            return {
                'orders': sales_data,
                'count': len(sales_data),
                'total_amount': sum(sales_data.mapped('amount_total')),
                'filters_applied': {
                    'booking_date': booking_date,
                    'sale_order_type_id': sale_order_type_id,
                    'project_ids': project_ids,
                    'buyer_ids': buyer_ids,
                    'date_range': f"{start_date} to {end_date}" if start_date and end_date else None
                }
            }
            
        except Exception as e:
            _logger.error(f"Error in enhanced filtering: {e}")
            return {
                'orders': self.env['sale.order'].browse([]),
                'count': 0,
                'total_amount': 0,
                'error': str(e)
            }

    @api.model
    def compute_scorecard_metrics(self, orders=None, booking_date=None, sale_order_type_id=None):
        """Step 3: Enhanced scorecard with total sales value, total invoiced amount, and total paid amount"""
        try:
            _logger.info("Computing enhanced scorecard metrics")
            
            # Use provided orders or get filtered data
            if orders is None:
                filtered_data = self.get_filtered_data(
                    booking_date=booking_date,
                    sale_order_type_id=sale_order_type_id
                )
                orders = filtered_data['orders']
            
            # Basic sales metrics
            total_sales_value = sum(orders.mapped('amount_total'))
            total_orders_count = len(orders)
            
            # Invoice-related metrics
            total_invoiced_amount = 0
            total_paid_amount = 0
            payment_completion_rate = 0
>>>>>>> f6d73981
            
            # Calculate invoiced and paid amounts from related invoices
            for order in orders:
                for invoice in order.invoice_ids.filtered(lambda inv: inv.state == 'posted'):
                    total_invoiced_amount += invoice.amount_total
                    total_paid_amount += invoice.amount_total - invoice.amount_residual
            
            # Calculate payment completion rate
            if total_invoiced_amount > 0:
                payment_completion_rate = (total_paid_amount / total_invoiced_amount) * 100
            
            # Real estate specific metrics (if available)
            total_sale_value_realestate = 0
            total_developer_commission = 0
            
            if self._check_optional_field('sale.order', 'sale_value'):
                total_sale_value_realestate = sum(orders.mapped('sale_value'))
            
            if self._check_optional_field('sale.order', 'developer_commission'):
                total_developer_commission = sum(orders.mapped('developer_commission'))
            
            # Sale type breakdown (if available)
            sale_type_breakdown = {}
            if self._check_optional_field('sale.order', 'sale_order_type_id'):
                sale_types = orders.mapped('sale_order_type_id')
                for sale_type in sale_types:
                    type_orders = orders.filtered(lambda o: o.sale_order_type_id == sale_type)
                    sale_type_breakdown[sale_type.name] = {
                        'count': len(type_orders),
                        'amount': sum(type_orders.mapped('amount_total'))
                    }
            
            # Project breakdown (if available)
            project_breakdown = {}
            if self._check_optional_field('sale.order', 'project_id'):
                projects = orders.mapped('project_id')
                for project in projects:
                    project_orders = orders.filtered(lambda o: o.project_id == project)
                    project_breakdown[project.name] = {
                        'count': len(project_orders),
                        'amount': sum(project_orders.mapped('amount_total'))
                    }
            
            return {
                'total_sales_value': total_sales_value,
                'total_orders_count': total_orders_count,
                'total_invoiced_amount': total_invoiced_amount,
                'total_paid_amount': total_paid_amount,
                'payment_completion_rate': payment_completion_rate,
                'total_sale_value_realestate': total_sale_value_realestate,
                'total_developer_commission': total_developer_commission,
                'sale_type_breakdown': sale_type_breakdown,
                'project_breakdown': project_breakdown,
                'currency_symbol': self.env.company.currency_id.symbol or '$',
            }
            
        except ValidationError:
            raise  # Re-raise validation errors
        except Exception as e:
<<<<<<< HEAD
            _logger.error(f"Error in get_monthly_fluctuation_data: {str(e)}")
=======
            _logger.error(f"Error computing scorecard metrics: {e}")
>>>>>>> f6d73981
            return {
                'total_sales_value': 0,
                'total_orders_count': 0,
                'total_invoiced_amount': 0,
                'total_paid_amount': 0,
                'payment_completion_rate': 0,
                'total_sale_value_realestate': 0,
                'total_developer_commission': 0,
                'sale_type_breakdown': {},
                'project_breakdown': {},
                'currency_symbol': '$',
                'error': str(e)
            }

<<<<<<< HEAD
    def _process_monthly_orders(self, domain, fields_to_read, date_field, monthly_data, order_type):
        """Helper method to process orders by month with enhanced performance"""
        try:
            # Use limit to prevent memory issues on large datasets
            batch_size = 1000
            offset = 0
            
            while True:
                orders = self.search_read(
                    domain, 
                    fields_to_read,
                    limit=batch_size,
                    offset=offset
                )
                
                if not orders:
                    break
                
                for order in orders:
                    try:
                        order_date = order.get(date_field)
                        if order_date:
                            # Handle both string and datetime objects
                            if isinstance(order_date, str):
                                month_key = datetime.strptime(order_date[:10], '%Y-%m-%d').strftime('%Y-%m')
                            else:
                                month_key = order_date.strftime('%Y-%m')
                            
                            if month_key in monthly_data:
                                monthly_data[month_key][order_type]['count'] += 1
                                
                                # Get amount based on order type
                                if order_type == 'invoiced_sales':
                                    # Try to get actual invoiced amount
                                    invoiced_amount = self._get_actual_invoiced_amount(order.get('name', ''))
                                    amount = invoiced_amount or self._get_safe_amount_field(order)
                                else:
                                    amount = self._get_safe_amount_field(order)
                                
                                monthly_data[month_key][order_type]['amount'] += amount
                    except (ValueError, TypeError) as e:
                        _logger.warning(f"Error processing date for order {order.get('name', '')}: {e}")
                        continue
                
                offset += batch_size
                
        except Exception as e:
            _logger.error(f"Error processing monthly orders for {order_type}: {str(e)}")

    @api.model
    def get_sales_type_distribution(self, start_date, end_date):
        """
        Get sales type distribution data for pie charts with enhanced error handling and performance
        """
        try:
            start_date, end_date = self._validate_date_range(start_date, end_date)
            date_field = self._get_safe_date_field()
            
            # Base domain excluding cancelled orders
=======
    @api.model
    def generate_enhanced_charts(self, orders=None, chart_types=None):
        """Step 4: Enhanced chart generation with trends and comparison using booking_date and sale_order_type_id"""
        try:
            _logger.info("Generating enhanced charts for visualization")
            
            if chart_types is None:
                chart_types = ['trends', 'comparison', 'project_performance', 'commission_analysis']
            
            charts_data = {}
            
            # Generate Trends Chart using booking_date
            if 'trends' in chart_types:
                charts_data['trends_chart'] = self._generate_trends_chart(orders)
            
            # Generate Comparison Chart using sale_order_type_id
            if 'comparison' in chart_types:
                charts_data['comparison_chart'] = self._generate_comparison_chart(orders)
            
            # Generate Real Estate specific charts
            if 'project_performance' in chart_types:
                charts_data['project_performance'] = self._generate_real_estate_charts(orders)
            
            if 'commission_analysis' in chart_types:
                charts_data['commission_analysis'] = self._generate_commission_chart(orders)
            
            return charts_data
            
        except Exception as e:
            _logger.error(f"Error generating enhanced charts: {e}")
            return {'error': str(e)}

    @api.model
    def _generate_trends_chart(self, orders=None):
        """Generate trends chart using booking_date for date-related visuals"""
        try:
            if orders is None:
                orders = self.env['sale.order'].search([('state', '!=', 'cancel')])
            
            # Group by booking_date or date_order
            date_field = 'booking_date' if self._check_optional_field('sale.order', 'booking_date') else 'date_order'
            
            trends_data = defaultdict(lambda: {'count': 0, 'amount': 0})
            
            for order in orders:
                order_date = getattr(order, date_field, None)
                if order_date:
                    date_key = order_date.strftime('%Y-%m-%d')
                    trends_data[date_key]['count'] += 1
                    trends_data[date_key]['amount'] += order.amount_total
            
            # Sort by date and format for Chart.js
            sorted_dates = sorted(trends_data.keys())
            
            return {
                'type': 'line',
                'data': {
                    'labels': sorted_dates,
                    'datasets': [
                        {
                            'label': 'Sales Count',
                            'data': [trends_data[date]['count'] for date in sorted_dates],
                            'borderColor': '#4d1a1a',  # OSUS burgundy
                            'backgroundColor': 'rgba(77, 26, 26, 0.1)',
                            'tension': 0.4,
                            'yAxisID': 'y'
                        },
                        {
                            'label': 'Sales Amount',
                            'data': [trends_data[date]['amount'] for date in sorted_dates],
                            'borderColor': '#DAA520',  # OSUS gold
                            'backgroundColor': 'rgba(218, 165, 32, 0.1)',
                            'tension': 0.4,
                            'yAxisID': 'y1'
                        }
                    ]
                },
                'options': {
                    'responsive': True,
                    'interaction': {'mode': 'index', 'intersect': False},
                    'scales': {
                        'y': {'type': 'linear', 'display': True, 'position': 'left'},
                        'y1': {'type': 'linear', 'display': True, 'position': 'right', 'grid': {'drawOnChartArea': False}}
                    }
                }
            }
            
        except Exception as e:
            _logger.error(f"Error generating trends chart: {e}")
            return {'error': str(e)}

    @api.model
    def _generate_comparison_chart(self, orders=None):
        """Generate comparison chart using sale_order_type_id for categorization"""
        try:
            if orders is None:
                orders = self.env['sale.order'].search([('state', '!=', 'cancel')])
            
            # Group by sale order type
            if not self._check_optional_field('sale.order', 'sale_order_type_id'):
                return {'error': 'Sale order type field not available'}
            
            type_data = defaultdict(lambda: {'count': 0, 'amount': 0})
            
            for order in orders:
                if order.sale_order_type_id:
                    type_name = order.sale_order_type_id.name
                    type_data[type_name]['count'] += 1
                    type_data[type_name]['amount'] += order.amount_total
                else:
                    type_data['Unspecified']['count'] += 1
                    type_data['Unspecified']['amount'] += order.amount_total
            
            labels = list(type_data.keys())
            amounts = [type_data[label]['amount'] for label in labels]
            counts = [type_data[label]['count'] for label in labels]
            
            # Generate colors (burgundy variations)
            colors = [
                '#4d1a1a', '#722a2a', '#9d3a3a', '#c84a4a', '#DAA520',
                '#B8860B', '#CD853F', '#D2691E', '#A0522D', '#8B4513'
            ][:len(labels)]
            
            return {
                'type': 'doughnut',
                'data': {
                    'labels': labels,
                    'datasets': [{
                        'label': 'Sales by Type',
                        'data': amounts,
                        'backgroundColor': colors,
                        'borderColor': colors,
                        'borderWidth': 2
                    }]
                },
                'options': {
                    'responsive': True,
                    'plugins': {
                        'legend': {'position': 'bottom'},
                        'tooltip': {
                            'callbacks': {
                                'label': 'function(context) { return context.label + ": " + context.formattedValue + " (" + context.dataset.counts[context.dataIndex] + " orders)"; }'
                            }
                        }
                    }
                },
                'counts': counts  # Additional data for tooltips
            }
            
        except Exception as e:
            _logger.error(f"Error generating comparison chart: {e}")
            return {'error': str(e)}

    @api.model
    def _generate_real_estate_charts(self, orders=None):
        """Generate real estate project performance charts"""
        try:
            if orders is None:
                orders = self.env['sale.order'].search([('state', '!=', 'cancel')])
            
            if not self._check_optional_field('sale.order', 'project_id'):
                return {'error': 'Project field not available'}
            
            project_data = defaultdict(lambda: {'count': 0, 'amount': 0, 'sale_value': 0})
            
            for order in orders:
                if order.project_id:
                    project_name = order.project_id.name
                    project_data[project_name]['count'] += 1
                    project_data[project_name]['amount'] += order.amount_total
                    
                    # Real estate specific sale value
                    if self._check_optional_field('sale.order', 'sale_value'):
                        project_data[project_name]['sale_value'] += order.sale_value or 0
            
            labels = list(project_data.keys())
            amounts = [project_data[label]['amount'] for label in labels]
            
            return {
                'type': 'bar',
                'data': {
                    'labels': labels,
                    'datasets': [{
                        'label': 'Project Sales Performance',
                        'data': amounts,
                        'backgroundColor': '#4d1a1a',
                        'borderColor': '#DAA520',
                        'borderWidth': 1
                    }]
                },
                'options': {
                    'responsive': True,
                    'plugins': {'legend': {'display': False}},
                    'scales': {
                        'y': {'beginAtZero': True, 'title': {'display': True, 'text': 'Sales Amount'}}
                    }
                }
            }
            
        except Exception as e:
            _logger.error(f"Error generating real estate charts: {e}")
            return {'error': str(e)}

    @api.model
    def _generate_commission_chart(self, orders=None):
        """Generate commission analysis chart"""
        try:
            if orders is None:
                orders = self.env['sale.order'].search([('state', '!=', 'cancel')])
            
            if not self._check_optional_field('sale.order', 'developer_commission'):
                return {'error': 'Developer commission field not available'}
            
            commission_ranges = {
                '0-5%': 0, '5-10%': 0, '10-15%': 0, '15-20%': 0, '20%+': 0
            }
            
            for order in orders:
                commission = order.developer_commission or 0
                if commission <= 5:
                    commission_ranges['0-5%'] += 1
                elif commission <= 10:
                    commission_ranges['5-10%'] += 1
                elif commission <= 15:
                    commission_ranges['10-15%'] += 1
                elif commission <= 20:
                    commission_ranges['15-20%'] += 1
                else:
                    commission_ranges['20%+'] += 1
            
            return {
                'type': 'pie',
                'data': {
                    'labels': list(commission_ranges.keys()),
                    'datasets': [{
                        'label': 'Commission Distribution',
                        'data': list(commission_ranges.values()),
                        'backgroundColor': ['#4d1a1a', '#722a2a', '#9d3a3a', '#DAA520', '#B8860B']
                    }]
                },
                'options': {
                    'responsive': True,
                    'plugins': {'legend': {'position': 'bottom'}}
                }
            }
            
        except Exception as e:
            _logger.error(f"Error generating commission chart: {e}")
            return {'error': str(e)}

    @api.model
    def get_monthly_trend_data(self, start_date, end_date, sale_type_ids=None):
        """Get monthly sales trend data"""
        try:
            sale_order = self.env['sale.order']
            date_field = self._get_date_field()
            
            # Base domain
>>>>>>> f6d73981
            base_domain = [
                (date_field, '>=', start_date),
                (date_field, '<=', end_date),
                ('state', '!=', 'cancel')
            ]
            
<<<<<<< HEAD
            # Check if sales type field exists
            if not self._check_field_exists('sale_order_type_id'):
                return {
                    'count_distribution': {'All Sales': 1},
                    'amount_distribution': {'All Sales': 0},
                    'message': 'Sales types not available in this instance'
                }
            
            # Get all sales types with enhanced model detection
            sales_types = []
            model_names = ['le.sale.type', 'sale.order.type', 'sale.type']
            
            for model_name in model_names:
                try:
                    if model_name in self.env:
                        sales_types = self.env[model_name].search([])
                        break
                except Exception as e:
                    _logger.debug(f"Model {model_name} not accessible: {e}")
                    continue
            
            if not sales_types:
                return {
                    'count_distribution': {},
                    'amount_distribution': {},
                    'error': 'No sales type model found'
                }
            
            count_distribution = {}
            amount_distribution = {}
            
            # Fields to read with safe checking
            fields_to_read = ['state', 'invoice_status', 'amount_total', 'name']
            if self._check_field_exists('sale_value'):
                fields_to_read.append('sale_value')
            
            for sales_type in sales_types:
                try:
                    type_domain = base_domain + [('sale_order_type_id', '=', sales_type.id)]
                    
                    # Use read_group for better performance when possible
                    try:
                        result = self.read_group(
                            type_domain,
                            ['amount_total'],
                            [],
                            lazy=False
                        )
                        
                        if result:
                            total_count = result[0]['__count']
                            total_amount = float(result[0]['amount_total'] or 0)
                        else:
                            total_count = 0
                            total_amount = 0.0
                    except Exception as e:
                        _logger.warning(f"read_group failed for sales type {sales_type.name}: {e}")
                        # Fallback to search_read
                        orders = self.search_read(type_domain, fields_to_read)
                        total_count = len(orders)
                        total_amount = 0.0
                        
                        for order in orders:
                            # For invoiced orders, try to get actual invoiced amount
                            if order.get('state') == 'sale' and order.get('invoice_status') == 'invoiced':
                                invoiced_amount = self._get_actual_invoiced_amount(order.get('name', ''))
                                amount = invoiced_amount or self._get_safe_amount_field(order)
                            else:
                                amount = self._get_safe_amount_field(order)
                            
                            total_amount += amount
                    
                    if total_count > 0:  # Only include types with data
                        count_distribution[sales_type.name] = total_count
                        amount_distribution[sales_type.name] = total_amount
                        
                except Exception as e:
                    _logger.warning(f"Error processing sales type {sales_type.name}: {e}")
                    continue
=======
            # Add sale type filter if available
            if sale_type_ids and self._check_optional_field('sale.order', 'sale_order_type_id'):
                base_domain.append(('sale_order_type_id', 'in', sale_type_ids))
            
            orders = sale_order.search(base_domain)
            
            # Group by month
            monthly_data = defaultdict(lambda: {'count': 0, 'amount': 0})
            
            for order in orders:
                order_date = getattr(order, date_field)
                if order_date:
                    month_key = order_date.strftime('%Y-%m')
                    monthly_data[month_key]['count'] += 1
                    monthly_data[month_key]['amount'] += order.amount_total
            
            # Format for Chart.js
            sorted_months = sorted(monthly_data.keys())
>>>>>>> f6d73981
            
            return {
                'labels': [datetime.strptime(month, '%Y-%m').strftime('%b %Y') for month in sorted_months],
                'datasets': [
                    {
                        'label': 'Order Count',
                        'data': [monthly_data[month]['count'] for month in sorted_months],
                        'borderColor': '#4d1a1a',  # OSUS burgundy
                        'backgroundColor': 'rgba(77, 26, 26, 0.1)',
                        'yAxisID': 'y'
                    },
                    {
                        'label': 'Total Amount',
                        'data': [monthly_data[month]['amount'] for month in sorted_months],
                        'borderColor': '#b8a366',  # OSUS gold
                        'backgroundColor': 'rgba(184, 163, 102, 0.1)',
                        'yAxisID': 'y1'
                    }
                ]
            }
            
        except ValidationError:
            raise  # Re-raise validation errors
        except Exception as e:
<<<<<<< HEAD
            _logger.error(f"Error in get_sales_type_distribution: {str(e)}")
=======
            _logger.error(f"Error getting monthly trend data: {e}")
>>>>>>> f6d73981
            return {
                'labels': [],
                'datasets': [],
                'error': str(e)
            }

<<<<<<< HEAD
    @api.model 
    def get_top_performers_data(self, start_date, end_date, performer_type='agent', limit=10):
        """
        Get top performing agents or agencies with enhanced error handling and performance optimization
        """
        try:
            # Validate inputs
            start_date, end_date = self._validate_date_range(start_date, end_date)
            
            if performer_type not in ['agent', 'agency']:
                raise ValidationError(f"Invalid performer_type: {performer_type}")
            
            if not isinstance(limit, int) or limit <= 0:
                limit = 10
            elif limit > 100:  # Prevent excessive data retrieval
                limit = 100
            
            date_field = self._get_safe_date_field()
            
            # Determine field names based on performer type
            if performer_type == 'agent':
                partner_field = 'agent1_partner_id'
                amount_field = 'agent1_amount'
            else:  # agency
                partner_field = 'broker_partner_id'
                amount_field = 'broker_amount'
            
            # Check if the required fields exist
            if not self._check_field_exists(partner_field) or not self._check_field_exists(amount_field):
                _logger.warning(f"Required fields for {performer_type} not found: {partner_field}, {amount_field}")
                return []

            # Base domain for filtering
            base_domain = [
                (date_field, '>=', start_date),
                (date_field, '<=', end_date),
                ('state', '!=', 'cancel'),
                (partner_field, '!=', False)
=======
    @api.model
    def get_sales_pipeline_data(self, start_date, end_date, sale_type_ids=None):
        """Get sales pipeline data by state"""
        try:
            sale_order = self.env['sale.order']
            date_field = self._get_date_field()
            
            # Base domain
            base_domain = [
                (date_field, '>=', start_date),
                (date_field, '<=', end_date),
                ('state', '!=', 'cancel')
            ]
            
            # Add sale type filter if available
            if sale_type_ids and self._check_optional_field('sale.order', 'sale_order_type_id'):
                base_domain.append(('sale_order_type_id', 'in', sale_type_ids))
            
            orders = sale_order.search(base_domain)
            
            # Group by state
            pipeline_data = defaultdict(lambda: {'count': 0, 'amount': 0})
            
            state_mapping = {
                'draft': 'Draft',
                'sent': 'Quotation Sent',
                'sale': 'Sales Order',
                'done': 'Locked',
                'cancel': 'Cancelled'
            }
            
            for order in orders:
                state_label = state_mapping.get(order.state, order.state.title())
                pipeline_data[state_label]['count'] += 1
                pipeline_data[state_label]['amount'] += order.amount_total
            
            # Colors for different states (OSUS brand palette)
            colors = [
                '#4d1a1a',  # burgundy
                '#7d1e2d',  # dark burgundy  
                '#b8a366',  # gold
                '#d4c299',  # light gold
                '#cc4d66',  # burgundy light
>>>>>>> f6d73981
            ]
            
            labels = list(pipeline_data.keys())
            data = [pipeline_data[label]['count'] for label in labels]
            
            return {
                'labels': labels,
                'datasets': [{
                    'data': data,
                    'backgroundColor': colors[:len(labels)],
                    'borderColor': '#ffffff',
                    'borderWidth': 2
                }]
            }
            
        except Exception as e:
            _logger.error(f"Error getting pipeline data: {e}")
            return {
                'labels': [],
                'datasets': [],
                'error': str(e)
            }

<<<<<<< HEAD
            # Fields to read
            fields_to_read = [
                partner_field, 'amount_total', amount_field, 
                'state', 'invoice_status', 'name', date_field
            ]
            
            if self._check_field_exists('sale_value'):
                fields_to_read.append('sale_value')
            
            # Use batched processing for large datasets
            batch_size = 2000
            offset = 0
            partner_data = {}
            
            while True:
                orders = self.search_read(
                    base_domain, 
                    fields_to_read,
                    limit=batch_size,
                    offset=offset
                )
                
                if not orders:
                    break
                
                _logger.info(f"Processing batch {offset//batch_size + 1}: {len(orders)} orders")
                
                for order in orders:
                    try:
                        partner_id = order.get(partner_field)
                        if not partner_id:
                            continue
                            
                        # Handle both tuple format (id, name) and plain id
                        if isinstance(partner_id, (tuple, list)) and len(partner_id) >= 2:
                            partner_key = partner_id[0]
                            partner_name = partner_id[1]
                        elif isinstance(partner_id, int):
                            partner_key = partner_id
                            # Get partner name from res.partner model with caching
                            partner_name = self._get_partner_name_cached(partner_key)
                        else:
                            continue
                        
                        if partner_key not in partner_data:
                            partner_data[partner_key] = {
                                'partner_id': partner_key,
                                'partner_name': partner_name,
                                'count': 0,
                                'total_sales_value': 0.0,
                                'total_commission': 0.0,
                                'invoiced_count': 0,
                                'invoiced_sales_value': 0.0,
                                'invoiced_commission': 0.0
                            }
                        
                        # Get values with proper validation
                        sales_value = self._get_safe_amount_field(order)
                        commission_value = float(order.get(amount_field) or 0.0)
                        
                        # Add to totals
                        partner_data[partner_key]['count'] += 1
                        partner_data[partner_key]['total_sales_value'] += sales_value
                        partner_data[partner_key]['total_commission'] += commission_value
                        
                        # If invoiced, add to invoiced totals
                        if order.get('state') == 'sale' and order.get('invoice_status') == 'invoiced':
                            partner_data[partner_key]['invoiced_count'] += 1
                            
                            # Try to get actual invoiced amount
                            order_name = order.get('name', '')
                            invoiced_amount = self._get_actual_invoiced_amount(order_name)
                            final_sales_value = invoiced_amount or sales_value
                            
                            partner_data[partner_key]['invoiced_sales_value'] += final_sales_value
                            partner_data[partner_key]['invoiced_commission'] += commission_value
                            
                    except Exception as e:
                        _logger.warning(f"Error processing order {order.get('name', '')}: {e}")
                        continue
                
                offset += batch_size

            # Convert to list and sort with enhanced ranking
            performers_list = list(partner_data.values())
            
            # Sort by multiple criteria for better ranking
            performers_list.sort(key=lambda x: (
                -float(x.get('invoiced_sales_value', 0)),  # Prioritize actual invoiced sales
                -float(x.get('total_sales_value', 0)),
                -float(x.get('total_commission', 0)),
                -int(x.get('count', 0))
            ))
            
            _logger.info(f"Returning top {min(len(performers_list), limit)} {performer_type}s")
            return performers_list[:limit]
=======
    @api.model
    def get_agent_rankings(self, start_date, end_date, sale_type_ids=None, limit=10):
        """Get agent rankings if commission_ax module is available"""
        try:
            if not self._check_optional_field('sale.order', 'agent1_partner_id'):
                return {'error': 'Agent tracking not available (commission_ax module not installed)'}
            
            sale_order = self.env['sale.order']
            date_field = self._get_date_field()
            
            # Base domain
            base_domain = [
                (date_field, '>=', start_date),
                (date_field, '<=', end_date),
                ('state', '!=', 'cancel'),
                ('agent1_partner_id', '!=', False)
            ]
            
            # Add sale type filter if available
            if sale_type_ids and self._check_optional_field('sale.order', 'sale_order_type_id'):
                base_domain.append(('sale_order_type_id', 'in', sale_type_ids))
            
            orders = sale_order.search(base_domain)
            
            # Group by agent
            agent_data = defaultdict(lambda: {'count': 0, 'amount': 0, 'name': ''})
            
            for order in orders:
                agent = order.agent1_partner_id
                if agent:
                    agent_data[agent.id]['count'] += 1
                    agent_data[agent.id]['amount'] += order.amount_total
                    agent_data[agent.id]['name'] = agent.name
            
            # Sort by amount and limit
            sorted_agents = sorted(agent_data.items(), key=lambda x: x[1]['amount'], reverse=True)[:limit]
            
            return {
                'rankings': [
                    {
                        'rank': i + 1,
                        'agent_id': agent_id,
                        'name': data['name'],
                        'deal_count': data['count'],
                        'total_amount': data['amount'],
                        'formatted_amount': self.format_dashboard_value(data['amount'])
                    }
                    for i, (agent_id, data) in enumerate(sorted_agents)
                ]
            }
            
        except Exception as e:
            _logger.error(f"Error getting agent rankings: {e}")
            return {'error': str(e)}

    @api.model
    def get_broker_rankings(self, start_date, end_date, sale_type_ids=None, limit=10):
        """Get broker rankings if commission_ax module is available"""
        try:
            if not self._check_optional_field('sale.order', 'broker_partner_id'):
                return {'error': 'Broker tracking not available (commission_ax module not installed)'}
            
            sale_order = self.env['sale.order']
            date_field = self._get_date_field()
            
            # Base domain
            base_domain = [
                (date_field, '>=', start_date),
                (date_field, '<=', end_date),
                ('state', '!=', 'cancel'),
                ('broker_partner_id', '!=', False)
            ]
            
            # Add sale type filter if available
            if sale_type_ids and self._check_optional_field('sale.order', 'sale_order_type_id'):
                base_domain.append(('sale_order_type_id', 'in', sale_type_ids))
            
            orders = sale_order.search(base_domain)
            
            # Group by broker
            broker_data = defaultdict(lambda: {'count': 0, 'amount': 0, 'name': ''})
            
            for order in orders:
                broker = order.broker_partner_id
                if broker:
                    broker_data[broker.id]['count'] += 1
                    broker_data[broker.id]['amount'] += order.amount_total
                    broker_data[broker.id]['name'] = broker.name
            
            # Sort by amount and limit
            sorted_brokers = sorted(broker_data.items(), key=lambda x: x[1]['amount'], reverse=True)[:limit]
            
            return {
                'rankings': [
                    {
                        'rank': i + 1,
                        'broker_id': broker_id,
                        'name': data['name'],
                        'deal_count': data['count'],
                        'total_amount': data['amount'],
                        'formatted_amount': self.format_dashboard_value(data['amount'])
                    }
                    for i, (broker_id, data) in enumerate(sorted_brokers)
                ]
            }
            
        except Exception as e:
            _logger.error(f"Error getting broker rankings: {e}")
            return {'error': str(e)}

    @api.model
    def get_sale_types(self):
        """Get available sale types if le_sale_type module is available"""
        try:
            if not self._check_optional_field('le.sale.type', 'name'):
                return {'error': 'Sale types not available (le_sale_type module not installed)'}
            
            sale_types = self.env['le.sale.type'].search([])
            
            return {
                'sale_types': [
                    {
                        'id': st.id,
                        'name': st.name,
                        'code': getattr(st, 'code', '') if hasattr(st, 'code') else ''
                    }
                    for st in sale_types
                ]
            }
            
        except Exception as e:
            _logger.error(f"Error getting sale types: {e}")
            return {'error': str(e)}

    @api.model
    def get_dashboard_data(self, start_date=None, end_date=None, sale_type_ids=None):
        """Main method to get all dashboard data"""
        try:
            # Set default dates if not provided
            if not start_date:
                start_date = fields.Date.today().replace(day=1).strftime('%Y-%m-%d')
            if not end_date:
                end_date = fields.Date.today().strftime('%Y-%m-%d')
            
            # Convert string dates to date objects if needed
            if isinstance(start_date, str):
                start_date = fields.Date.from_string(start_date)
            if isinstance(end_date, str):
                end_date = fields.Date.from_string(end_date)
            
            # Get all dashboard data
            performance_data = self.get_sales_performance_data(start_date, end_date, sale_type_ids)
            monthly_trend = self.get_monthly_trend_data(start_date, end_date, sale_type_ids)
            pipeline_data = self.get_sales_pipeline_data(start_date, end_date, sale_type_ids)
            agent_rankings = self.get_agent_rankings(start_date, end_date, sale_type_ids)
            broker_rankings = self.get_broker_rankings(start_date, end_date, sale_type_ids)
            sale_types = self.get_sale_types()
            
            return {
                'performance': performance_data,
                'monthly_trend': monthly_trend,
                'pipeline': pipeline_data,
                'agent_rankings': agent_rankings,
                'broker_rankings': broker_rankings,
                'sale_types': sale_types,
                'date_range': {
                    'start_date': start_date.strftime('%Y-%m-%d'),
                    'end_date': end_date.strftime('%Y-%m-%d'),
                    'date_field_used': self._get_date_field()
                }
            }
>>>>>>> f6d73981
            
        except ValidationError:
            raise  # Re-raise validation errors
        except Exception as e:
<<<<<<< HEAD
            _logger.error(f"Error in get_top_performers_data: {str(e)}")
            return []

    def _get_partner_name_cached(self, partner_id):
        """Get partner name with simple caching to reduce database calls"""
        try:
            # Simple cache using instance variable
            if not hasattr(self, '_partner_name_cache'):
                self._partner_name_cache = {}
            
            if partner_id not in self._partner_name_cache:
                partner_rec = self.env['res.partner'].browse(partner_id)
                self._partner_name_cache[partner_id] = partner_rec.name if partner_rec.exists() else f"Partner {partner_id}"
            
            return self._partner_name_cache[partner_id]
        except Exception:
            return f"Partner {partner_id}"

    @api.model
    def get_sales_type_ranking_data(self, start_date, end_date, sales_type_ids=None):
        """
        Get ranking data for sales types with enhanced error handling and performance
        """
        try:
            start_date, end_date = self._validate_date_range(start_date, end_date)
            date_field = self._get_safe_date_field()
            
            # Base domain
            base_domain = [
                (date_field, '>=', start_date),
                (date_field, '<=', end_date),
                ('state', '!=', 'cancel')
            ]
            
            if sales_type_ids:
                valid_ids = [int(id) for id in sales_type_ids if str(id).isdigit()]
                if valid_ids:
                    base_domain.append(('sale_order_type_id', 'in', valid_ids))
            
            # Get sales types to rank with enhanced model detection
            sales_types = []
            model_names = ['le.sale.type', 'sale.order.type', 'sale.type']
            
            for model_name in model_names:
                try:
                    if model_name in self.env:
                        if sales_type_ids:
                            valid_ids = [int(id) for id in sales_type_ids if str(id).isdigit()]
                            sales_types_domain = [('id', 'in', valid_ids)] if valid_ids else []
                        else:
                            sales_types_domain = []
                        
                        sales_types = self.env[model_name].search(sales_types_domain)
                        break
                except Exception as e:
                    _logger.debug(f"Model {model_name} not accessible: {e}")
                    continue
            
            if not sales_types:
                _logger.warning("No sales types found for ranking")
                return []
            
            ranking_data = []
            
            for sales_type in sales_types:
                try:
                    type_domain = base_domain + [('sale_order_type_id', '=', sales_type.id)]
                    
                    # Use read_group for better performance
                    try:
                        # Get total statistics
                        total_result = self.read_group(
                            type_domain,
                            ['amount_total'],
                            [],
                            lazy=False
                        )
                        
                        # Get invoiced statistics
                        invoiced_result = self.read_group(
                            type_domain + [('state', '=', 'sale'), ('invoice_status', '=', 'invoiced')],
                            ['amount_total'],
                            [],
                            lazy=False
                        )
                        
                        total_count = total_result[0]['__count'] if total_result else 0
                        total_sales_value = float(total_result[0]['amount_total'] or 0) if total_result else 0.0
                        invoiced_count = invoiced_result[0]['__count'] if invoiced_result else 0
                        invoiced_amount = float(invoiced_result[0]['amount_total'] or 0) if invoiced_result else 0.0
                        
                    except Exception as e:
                        _logger.warning(f"read_group failed for ranking {sales_type.name}: {e}")
                        # Fallback to search_read
                        fields = ['state', 'invoice_status', 'amount_total', 'name']
                        if self._check_field_exists('sale_value'):
                            fields.append('sale_value')
                        
                        orders = self.search_read(type_domain, fields)
                        
                        total_count = len(orders)
                        total_sales_value = 0.0
                        total_amount = 0.0
                        invoiced_count = 0
                        invoiced_amount = 0.0
                        
                        for order in orders:
                            try:
                                sales_value = self._get_safe_amount_field(order)
                                total_sales_value += sales_value
                                total_amount += float(order.get('amount_total', 0))
                                
                                # Calculate invoiced amounts
                                if order.get('state') == 'sale' and order.get('invoice_status') == 'invoiced':
                                    invoiced_count += 1
                                    actual_invoiced = self._get_actual_invoiced_amount(order.get('name', ''))
                                    invoiced_amount += actual_invoiced or sales_value
                            except Exception as e:
                                _logger.warning(f"Error processing order {order.get('name', '')}: {e}")
                                continue
                    
                    # Calculate performance metrics
                    avg_deal_size = total_sales_value / total_count if total_count > 0 else 0
                    invoiced_rate = (invoiced_count / total_count * 100) if total_count > 0 else 0
                    
                    # Enhanced performance score calculation
                    performance_score = (
                        invoiced_amount * 0.5 +      # Actual revenue (highest weight)
                        total_sales_value * 0.3 +    # Total pipeline value
                        invoiced_rate * 100 +        # Conversion efficiency
                        total_count * 10              # Volume bonus
                    )
                    
                    ranking_data.append({
                        'sales_type_name': sales_type.name,
                        'total_count': total_count,
                        'total_sales_value': total_sales_value,
                        'total_amount': total_sales_value,  # Maintain backwards compatibility
                        'invoiced_count': invoiced_count,
                        'invoiced_amount': invoiced_amount,
                        'avg_deal_size': avg_deal_size,
                        'invoiced_rate': invoiced_rate,
                        'performance_score': performance_score,
                        'formatted_total_sales': self.format_dashboard_value(total_sales_value),
                        'formatted_invoiced_amount': self.format_dashboard_value(invoiced_amount),
                        'formatted_avg_deal_size': self.format_dashboard_value(avg_deal_size)
                    })
                    
                except Exception as e:
                    _logger.warning(f"Error processing sales type {sales_type.name}: {e}")
                    continue
            
            # Sort by performance score (descending)
            ranking_data.sort(key=lambda x: x.get('performance_score', 0), reverse=True)
            
            return ranking_data
            
        except ValidationError:
            raise  # Re-raise validation errors
        except Exception as e:
            _logger.error(f"Error in get_sales_type_ranking_data: {str(e)}")
            return []

    @api.model
    def validate_dashboard_access(self):
        """
        Validate that the current user has access to dashboard data
        """
        try:
            # Check basic read access to sale.order
            if not self.check_access_rights('read', raise_exception=False):
                return {'error': 'Insufficient permissions to access sales data'}
            
            # Check field access
            required_fields = ['name', 'state', 'amount_total', 'partner_id']
            accessible_fields = []
            
            for field in required_fields:
                try:
                    self.check_access_rule('read')
                    accessible_fields.append(field)
                except Exception:
                    continue
            
            if len(accessible_fields) < len(required_fields):
                return {'error': 'Limited field access detected'}
            
            return {'success': True, 'accessible_fields': accessible_fields}
            
        except Exception as e:
            _logger.error(f"Error validating dashboard access: {e}")
            return {'error': str(e)}

    @api.model
    def get_dashboard_metadata(self):
        """
        Get metadata about dashboard capabilities and available features
        """
        try:
            metadata = {
                'available_fields': {},
                'available_models': {},
                'capabilities': {},
                'performance_info': {}
            }
            
            # Check field availability
            fields_to_check = [
                'booking_date', 'sale_value', 'date_order', 'amount_total',
                'sale_order_type_id', 'agent1_partner_id', 'agent1_amount',
                'broker_partner_id', 'broker_amount', 'invoice_amount'
            ]
            
            for field in fields_to_check:
                metadata['available_fields'][field] = self._check_field_exists(field)
            
            # Check model availability
            models_to_check = ['le.sale.type', 'sale.order.type', 'account.move', 'res.partner']
            for model in models_to_check:
                try:
                    metadata['available_models'][model] = model in self.env
                except Exception:
                    metadata['available_models'][model] = False
            
            # Determine capabilities
            metadata['capabilities'] = {
                'has_sales_types': any(metadata['available_models'][m] for m in ['le.sale.type', 'sale.order.type']),
                'has_commission_tracking': metadata['available_fields']['agent1_partner_id'] and metadata['available_fields']['agent1_amount'],
                'has_broker_tracking': metadata['available_fields']['broker_partner_id'] and metadata['available_fields']['broker_amount'],
                'has_enhanced_dates': metadata['available_fields']['booking_date'],
                'has_sale_values': metadata['available_fields']['sale_value'],
                'can_track_invoices': metadata['available_models']['account.move']
            }
            
            # Performance recommendations
            total_orders = self.search_count([])
            metadata['performance_info'] = {
                'total_orders_in_system': total_orders,
                'recommended_date_range_days': 365 if total_orders < 10000 else 90,
                'supports_batch_processing': total_orders > 5000,
                'cache_recommendations': 'enabled' if total_orders > 1000 else 'optional'
            }
            
            return metadata
            
        except Exception as e:
            _logger.error(f"Error getting dashboard metadata: {e}")
            return {'error': str(e)}

    # Additional utility methods for production readiness
    
    @api.model
    def clear_dashboard_cache(self):
        """Clear any dashboard-related caches"""
        try:
            # Clear partner name cache if it exists
            if hasattr(self, '_partner_name_cache'):
                self._partner_name_cache.clear()
            
            # Clear any other caches
            self.env.registry.clear_cache()
            
            return {'success': True, 'message': 'Dashboard cache cleared successfully'}
        except Exception as e:
            _logger.error(f"Error clearing dashboard cache: {e}")
            return {'error': str(e)}

    @api.model
    def get_dashboard_health_check(self):
        """Perform a health check on dashboard functionality"""
        try:
            health_status = {
                'overall_status': 'healthy',
                'checks': {},
                'warnings': [],
                'errors': []
            }
            
            # Check database connectivity
            try:
                self.env.cr.execute("SELECT 1")
                health_status['checks']['database'] = 'ok'
            except Exception as e:
                health_status['checks']['database'] = 'error'
                health_status['errors'].append(f"Database connectivity issue: {e}")
            
            # Check model access
            try:
                self.search_count([('state', '!=', 'cancel')], limit=1)
                health_status['checks']['model_access'] = 'ok'
            except Exception as e:
                health_status['checks']['model_access'] = 'error'
                health_status['errors'].append(f"Model access issue: {e}")
            
            # Check required fields
            required_fields = ['name', 'state', 'amount_total', 'partner_id', 'date_order']
            missing_fields = []
            for field in required_fields:
                if not self._check_field_exists(field):
                    missing_fields.append(field)
            
            if missing_fields:
                health_status['checks']['required_fields'] = 'warning'
                health_status['warnings'].append(f"Missing fields: {', '.join(missing_fields)}")
            else:
                health_status['checks']['required_fields'] = 'ok'
            
            # Check sales type availability
            if not self._check_field_exists('sale_order_type_id'):
                health_status['checks']['sales_types'] = 'warning'
                health_status['warnings'].append("Sales type functionality not available")
            else:
                health_status['checks']['sales_types'] = 'ok'
            
            # Determine overall status
            if health_status['errors']:
                health_status['overall_status'] = 'error'
            elif health_status['warnings']:
                health_status['overall_status'] = 'warning'
            
            return health_status
            
        except Exception as e:
            _logger.error(f"Error in dashboard health check: {e}")
            return {
                'overall_status': 'error',
                'error': str(e)
            }

    @api.model
    def get_dashboard_performance_metrics(self):
        """Get performance metrics for dashboard optimization"""
        try:
            # Get database performance metrics
            total_orders = self.search_count([])
            recent_orders = self.search_count([
                ('create_date', '>=', (datetime.now() - timedelta(days=30)).strftime('%Y-%m-%d'))
            ])
            
            # Get field usage statistics
            field_usage = {
                'has_booking_date': self._check_field_exists('booking_date'),
                'has_sale_value': self._check_field_exists('sale_value'),
                'has_sales_types': self._check_field_exists('sale_order_type_id'),
                'has_agent_fields': self._check_field_exists('agent1_partner_id'),
                'has_broker_fields': self._check_field_exists('broker_partner_id')
            }
            
            # Performance recommendations
            recommendations = []
            if total_orders > 10000:
                recommendations.append("Consider implementing data archiving for orders older than 2 years")
            if not field_usage['has_booking_date']:
                recommendations.append("Install booking_date field for better date tracking")
            if not field_usage['has_sales_types']:
                recommendations.append("Install sales type module for better categorization")
            
            return {
                'total_orders': total_orders,
                'recent_orders_30d': recent_orders,
                'field_usage': field_usage,
                'recommendations': recommendations,
                'performance_score': self._calculate_performance_score(total_orders, field_usage),
                'last_calculated': datetime.now().isoformat()
            }
            
        except Exception as e:
            _logger.error(f"Error getting performance metrics: {e}")
            return {'error': str(e)}

    def _calculate_performance_score(self, total_orders, field_usage):
        """Calculate a performance score based on configuration and data volume"""
        score = 0
        
        # Base score for data volume
        if total_orders > 0:
            score += min(50, total_orders / 1000 * 10)  # Max 50 points for volume
        
        # Additional points for field availability
        available_fields = sum(1 for available in field_usage.values() if available)
        score += available_fields * 10  # 10 points per available field
        
        return min(100, int(score))  # Cap at 100

    @api.model
    def optimize_dashboard_performance(self):
        """Optimize dashboard performance by cleaning up old data and updating statistics"""
        try:
            results = {
                'cache_cleared': False,
                'statistics_updated': False,
                'old_data_archived': False,
                'errors': []
            }
            
            # Clear any dashboard caches
            try:
                cache_result = self.clear_dashboard_cache()
                results['cache_cleared'] = cache_result.get('success', False)
            except Exception as e:
                results['errors'].append(f"Cache clearing failed: {e}")
            
            # Update database statistics (if supported)
            try:
                self.env.cr.execute("ANALYZE sale_order")
                results['statistics_updated'] = True
            except Exception as e:
                results['errors'].append(f"Statistics update failed: {e}")
            
            # Archive old cancelled orders (optional optimization)
            try:
                old_cancelled = self.search([
                    ('state', '=', 'cancel'),
                    ('create_date', '<', (datetime.now() - timedelta(days=365)).strftime('%Y-%m-%d'))
                ])
                if len(old_cancelled) > 100:
                    # In a real implementation, you might move these to an archive table
                    _logger.info(f"Found {len(old_cancelled)} old cancelled orders that could be archived")
                    results['old_data_archived'] = True
            except Exception as e:
                results['errors'].append(f"Data archiving check failed: {e}")
            
            return results
            
        except Exception as e:
            _logger.error(f"Error optimizing dashboard performance: {e}")
            return {'error': str(e)}

    @api.model
    def export_dashboard_configuration(self):
        """Export dashboard configuration for backup or migration"""
        try:
            config = {
                'module_info': {
                    'name': 'oe_sale_dashboard_17',
                    'version': '1.0.0',
                    'export_date': datetime.now().isoformat()
                },
                'field_mapping': {
                    'available_fields': {},
                    'field_priorities': {
                        'date_field': self._get_safe_date_field(),
                        'amount_field': 'amount_total'
                    }
                },
                'model_compatibility': {
                    'sales_type_models': [],
                    'supported_features': []
                },
                'performance_settings': {
                    'batch_size': 1000,
                    'max_records_per_query': 5000,
                    'cache_timeout': 300
                }
            }
            
            # Check available fields
            fields_to_check = [
                'booking_date', 'sale_value', 'date_order', 'amount_total',
                'sale_order_type_id', 'agent1_partner_id', 'agent1_amount',
                'broker_partner_id', 'broker_amount', 'invoice_amount'
            ]
            
            for field in fields_to_check:
                config['field_mapping']['available_fields'][field] = self._check_field_exists(field)
            
            # Check model compatibility
            model_names = ['le.sale.type', 'sale.order.type', 'sale.type']
            for model_name in model_names:
                try:
                    if model_name in self.env:
                        config['model_compatibility']['sales_type_models'].append(model_name)
                except Exception:
                    pass
            
            # Determine supported features
            if config['field_mapping']['available_fields']['sale_order_type_id']:
                config['model_compatibility']['supported_features'].append('sales_type_filtering')
            if config['field_mapping']['available_fields']['agent1_partner_id']:
                config['model_compatibility']['supported_features'].append('agent_tracking')
            if config['field_mapping']['available_fields']['broker_partner_id']:
                config['model_compatibility']['supported_features'].append('broker_tracking')
            
            return config
            
        except Exception as e:
            _logger.error(f"Error exporting dashboard configuration: {e}")
            return {'error': str(e)}

    @api.model
    def validate_dashboard_data_integrity(self):
        """Validate data integrity for dashboard calculations"""
        try:
            validation_results = {
                'overall_status': 'passed',
                'checks': {},
                'warnings': [],
                'errors': [],
                'recommendations': []
            }
            
            # Check for orphaned records
            try:
                orders_without_partners = self.search_count([('partner_id', '=', False)])
                if orders_without_partners > 0:
                    validation_results['warnings'].append(
                        f"{orders_without_partners} orders found without customer information"
                    )
                validation_results['checks']['partner_integrity'] = 'passed'
            except Exception as e:
                validation_results['checks']['partner_integrity'] = 'failed'
                validation_results['errors'].append(f"Partner integrity check failed: {e}")
            
            # Check for negative amounts
            try:
                negative_amounts = self.search_count([('amount_total', '<', 0)])
                if negative_amounts > 0:
                    validation_results['warnings'].append(
                        f"{negative_amounts} orders found with negative amounts"
                    )
                validation_results['checks']['amount_integrity'] = 'passed'
            except Exception as e:
                validation_results['checks']['amount_integrity'] = 'failed'
                validation_results['errors'].append(f"Amount integrity check failed: {e}")
            
            # Check date consistency
            try:
                future_orders = self.search_count([
                    ('date_order', '>', datetime.now().strftime('%Y-%m-%d'))
                ])
                if future_orders > 0:
                    validation_results['warnings'].append(
                        f"{future_orders} orders found with future dates"
                    )
                validation_results['checks']['date_integrity'] = 'passed'
            except Exception as e:
                validation_results['checks']['date_integrity'] = 'failed'
                validation_results['errors'].append(f"Date integrity check failed: {e}")
            
            # Check for missing invoice information on invoiced orders
            try:
                if self._check_field_exists('invoice_status'):
                    invoiced_without_amount = self.search_count([
                        ('invoice_status', '=', 'invoiced'),
                        ('amount_total', '=', 0)
                    ])
                    if invoiced_without_amount > 0:
                        validation_results['warnings'].append(
                            f"{invoiced_without_amount} invoiced orders found with zero amount"
                        )
                validation_results['checks']['invoice_integrity'] = 'passed'
            except Exception as e:
                validation_results['checks']['invoice_integrity'] = 'failed'
                validation_results['errors'].append(f"Invoice integrity check failed: {e}")
            
            # Generate recommendations based on findings
            if validation_results['warnings']:
                validation_results['recommendations'].append(
                    "Review data quality issues identified in warnings"
                )
            if validation_results['errors']:
                validation_results['overall_status'] = 'failed'
                validation_results['recommendations'].append(
                    "Address critical errors before using dashboard"
                )
            elif validation_results['warnings']:
                validation_results['overall_status'] = 'warning'
            
            return validation_results
            
        except Exception as e:
            _logger.error(f"Error validating dashboard data integrity: {e}")
            return {
                'overall_status': 'error',
                'error': str(e)
=======
            _logger.error(f"Error getting dashboard data: {e}")
            return {
                'error': str(e),
                'performance': {'total_orders': 0, 'total_amount': 0},
                'monthly_trend': {'labels': [], 'datasets': []},
                'pipeline': {'labels': [], 'datasets': []},
                'agent_rankings': {'rankings': []},
                'broker_rankings': {'rankings': []},
                'sale_types': {'sale_types': []}
>>>>>>> f6d73981
            }<|MERGE_RESOLUTION|>--- conflicted
+++ resolved
@@ -1,97 +1,12 @@
-<<<<<<< HEAD
-from odoo import models, api, fields, _
-from odoo.exceptions import ValidationError, UserError
-=======
 # -*- coding: utf-8 -*-
 from odoo import models, api, fields, _
->>>>>>> f6d73981
 from datetime import datetime, timedelta
 from collections import defaultdict
 import logging
-import json
 
 _logger = logging.getLogger(__name__)
 
 
-<<<<<<< HEAD
-class SaleDashboardEnhanced(models.Model):
-    _inherit = 'sale.order'
-
-    @api.model
-    def _check_field_exists(self, field_name):
-        """Check if a field exists in the current model to ensure compatibility"""
-        try:
-            return field_name in self.env['sale.order']._fields
-        except Exception as e:
-            _logger.warning(f"Error checking field {field_name}: {e}")
-            return False
-
-    @api.model
-    def _get_safe_date_field(self):
-        """Get the appropriate date field - prioritize booking_date, otherwise date_order"""
-        if self._check_field_exists('booking_date'):
-            return 'booking_date'
-        return 'date_order'
-
-    @api.model
-    def test_data_availability(self):
-        """Test method to check what data is available in the system"""
-        try:
-            # Check total orders
-            total_orders = self.search_count([])
-            non_cancelled = self.search_count([('state', '!=', 'cancel')])
-            
-            # Check date distribution
-            date_field = self._get_safe_date_field()
-            recent_orders = self.search_count([
-                (date_field, '>=', (datetime.now() - timedelta(days=90)).strftime('%Y-%m-%d')),
-                ('state', '!=', 'cancel')
-            ])
-            
-            # Check states
-            states_data = self.read_group(
-                [('state', '!=', 'cancel')],
-                ['state'],
-                ['state'],
-                lazy=False
-            )
-            
-            return {
-                'total_orders': total_orders,
-                'non_cancelled_orders': non_cancelled,
-                'recent_orders_90days': recent_orders,
-                'date_field_used': date_field,
-                'states_distribution': {item['state']: item['state_count'] for item in states_data},
-                'test_date': datetime.now().strftime('%Y-%m-%d %H:%M:%S')
-            }
-        except Exception as e:
-            return {'error': str(e), 'test_date': datetime.now().strftime('%Y-%m-%d %H:%M:%S')}
-
-    @api.model
-    def _get_safe_amount_field(self, record):
-        """Get the best available amount field value with proper error handling"""
-        try:
-            # Priority 1: amount_total (always available)
-            amount_total = record.get('amount_total', 0)
-            if amount_total:
-                return float(amount_total)
-                
-            # Priority 2: sale_value (from osus_invoice_report module) as fallback
-            if self._check_field_exists('sale_value') and record.get('sale_value'):
-                return float(record['sale_value'])
-                
-            # Fallback: return 0 if no amount found
-            return 0.0
-        except (ValueError, TypeError) as e:
-            _logger.warning(f"Error getting amount from record: {e}")
-            return 0.0
-
-    @api.model
-    def _validate_date_range(self, start_date, end_date):
-        """Validate date range inputs with comprehensive checks"""
-        if not start_date or not end_date:
-            raise ValidationError(_("Start date and end date are required"))
-=======
 class SaleDashboard(models.TransientModel):
     _name = 'sale.dashboard'
     _description = 'Sales Dashboard - Professional Analytics with Real Estate Integration'
@@ -111,662 +26,9 @@
         """Format large numbers for dashboard display with K/M/B suffixes"""
         if not value or value == 0:
             return "0"
->>>>>>> f6d73981
         
-        try:
-            start_dt = datetime.strptime(start_date, '%Y-%m-%d')
-            end_dt = datetime.strptime(end_date, '%Y-%m-%d')
-        except ValueError:
-            raise ValidationError(_("Invalid date format. Please use YYYY-MM-DD format"))
+        abs_value = abs(value)
         
-        if start_dt > end_dt:
-            raise ValidationError(_("Start date cannot be after end date"))
-        
-<<<<<<< HEAD
-        # Check for reasonable date range (not more than 2 years)
-        max_days = 730  # 2 years
-        if (end_dt - start_dt).days > max_days:
-            raise ValidationError(_("Date range cannot exceed 2 years"))
-        
-        # Check dates are not in the future
-        today = datetime.now().date()
-        if end_dt.date() > today:
-            end_date = today.strftime('%Y-%m-%d')
-            _logger.info(f"End date adjusted to today: {end_date}")
-        
-        return start_date, end_date
-
-    @api.model
-    def format_dashboard_value(self, value, currency_code='AED'):
-        """
-        Format large numbers for dashboard display with K/M/B suffixes in AED currency
-        Enhanced with proper currency formatting for UAE market
-        """
-        try:
-            if not value or value == 0:
-                return "AED 0"
-            
-            value = float(value)
-            abs_value = abs(value)
-            
-            if abs_value >= 1_000_000_000:
-                formatted = round(value / 1_000_000_000, 2)
-                return f"AED {formatted:,.2f}B"
-            elif abs_value >= 1_000_000:
-                formatted = round(value / 1_000_000, 2)
-                return f"AED {formatted:,.2f}M"
-            elif abs_value >= 1_000:
-                formatted = round(value / 1_000, 1)
-                return f"AED {formatted:,.1f}K"
-            else:
-                return f"AED {value:,.0f}"
-        except (ValueError, TypeError) as e:
-            _logger.warning(f"Error formatting value {value}: {e}")
-            return "AED 0"
-
-    @api.model
-    def get_sales_types(self):
-        """
-        Get available sales types with enhanced error handling and fallback
-        """
-        try:
-            if not self._check_field_exists('sale_order_type_id'):
-                _logger.info("sale_order_type_id field not found, le_sale_type module may not be installed")
-                return []
-            
-            # Try multiple possible model names for sales types
-            model_names = ['le.sale.type', 'sale.order.type', 'sale.type']
-            
-            for model_name in model_names:
-                try:
-                    if model_name in self.env:
-                        SaleType = self.env[model_name]
-                        sales_types = SaleType.search([])
-                        result = []
-                        
-                        for st in sales_types:
-                            try:
-                                result.append({
-                                    'id': st.id,
-                                    'name': st.name,
-                                    'code': getattr(st, 'code', ''),
-                                    'active': getattr(st, 'active', True)
-                                })
-                            except Exception as e:
-                                _logger.warning(f"Error processing sales type {st.id}: {e}")
-                                continue
-                        
-                        _logger.info(f"Loaded {len(result)} sales types from {model_name}")
-                        return result
-                        
-                except Exception as e:
-                    _logger.debug(f"Model {model_name} not found or accessible: {e}")
-                    continue
-            
-            _logger.warning("No sales type model found")
-            return []
-                
-        except Exception as e:
-            _logger.error(f"Error getting sales types: {e}")
-            return []
-
-    @api.model
-    def get_dashboard_summary_data(self, start_date, end_date, sales_type_ids=None):
-        """
-        Get comprehensive dashboard summary data with enhanced error handling and performance optimization
-        """
-        try:
-            # Validate inputs
-            start_date, end_date = self._validate_date_range(start_date, end_date)
-            
-            date_field = self._get_safe_date_field()
-            _logger.info(f"Loading dashboard data for {start_date} to {end_date}, using date field: {date_field}")
-            
-            # Build base domain with enhanced filtering
-            base_domain = [
-                (date_field, '>=', start_date),
-                (date_field, '<=', end_date),
-                ('state', '!=', 'cancel')  # Exclude cancelled orders
-            ]
-            
-            # Add sales type filter with validation
-            if sales_type_ids and self._check_field_exists('sale_order_type_id'):
-                valid_ids = []
-                for id_val in sales_type_ids:
-                    try:
-                        valid_ids.append(int(id_val))
-                    except (ValueError, TypeError):
-                        _logger.warning(f"Invalid sales type ID: {id_val}")
-                        continue
-                
-                if valid_ids:
-                    base_domain.append(('sale_order_type_id', 'in', valid_ids))
-            
-            # Initialize summary data structure
-            summary_data = {}
-            total_summary = {
-                'draft_count': 0, 'draft_amount': 0,
-                'sales_order_count': 0, 'sales_order_amount': 0,
-                'invoice_count': 0, 'invoice_amount': 0,
-                'total_count': 0, 'total_amount': 0,
-                'conversion_rate': 0,
-                'avg_deal_size': 0,
-                'revenue_growth': 0,
-                'pipeline_velocity': 0
-            }
-            
-            # Process by sales types if available
-            if self._check_field_exists('sale_order_type_id'):
-                sales_types_domain = []
-                if sales_type_ids:
-                    valid_ids = [int(id) for id in sales_type_ids if str(id).isdigit()]
-                    if valid_ids:
-                        sales_types_domain = [('id', 'in', valid_ids)]
-                
-                # Try multiple model names for sales types
-                sales_types = []
-                model_names = ['le.sale.type', 'sale.order.type', 'sale.type']
-                
-                for model_name in model_names:
-                    try:
-                        if model_name in self.env:
-                            sales_types = self.env[model_name].search(sales_types_domain)
-                            break
-                    except Exception:
-                        continue
-                
-                _logger.info(f"Found {len(sales_types)} sales types")
-                
-                if sales_types:
-                    for sales_type in sales_types:
-                        try:
-                            type_domain = base_domain + [('sale_order_type_id', '=', sales_type.id)]
-                            category_data = self._process_category_data(type_domain, sales_type.name)
-                            summary_data[sales_type.name] = category_data
-                            
-                            # Add to totals
-                            for key in ['draft_count', 'draft_amount', 'sales_order_count', 
-                                       'sales_order_amount', 'invoice_count', 'invoice_amount']:
-                                total_summary[key] += category_data.get(key, 0)
-                        except Exception as e:
-                            _logger.warning(f"Error processing sales type {sales_type.name}: {e}")
-                            continue
-                else:
-                    # No sales types found, process all data as one category
-                    category_data = self._process_category_data(base_domain, 'All Sales')
-                    summary_data['All Sales'] = category_data
-                    
-                    for key in ['draft_count', 'draft_amount', 'sales_order_count', 
-                               'sales_order_amount', 'invoice_count', 'invoice_amount']:
-                        total_summary[key] += category_data.get(key, 0)
-            else:
-                # Fallback when no sales types available
-                _logger.info("No sales types available, using fallback")
-                category_data = self._process_category_data(base_domain, 'All Sales')
-                summary_data['All Sales'] = category_data
-                
-                for key in ['draft_count', 'draft_amount', 'sales_order_count', 
-                           'sales_order_amount', 'invoice_count', 'invoice_amount']:
-                    total_summary[key] += category_data.get(key, 0)
-            
-            # Calculate enhanced totals and KPIs
-            total_summary['total_count'] = (total_summary['draft_count'] + 
-                                          total_summary['sales_order_count'] + 
-                                          total_summary['invoice_count'])
-            total_summary['total_amount'] = (total_summary['draft_amount'] + 
-                                           total_summary['sales_order_amount'] + 
-                                           total_summary['invoice_amount'])
-            
-            # Check if we have any data at all
-            if total_summary['total_count'] == 0:
-                # Before falling back to sample data, check if there are ANY sale orders in the system
-                all_orders_count = self.search_count([('state', '!=', 'cancel')])
-                _logger.warning(f"No data found for date range {start_date} to {end_date}")
-                _logger.warning(f"Total non-cancelled orders in system: {all_orders_count}")
-                
-                if all_orders_count > 0:
-                    # There are orders in the system, but none in the date range
-                    # Try expanding the date range to see if data exists
-                    expanded_start = datetime.strptime(start_date, '%Y-%m-%d') - timedelta(days=365)
-                    expanded_domain = [
-                        (date_field, '>=', expanded_start.strftime('%Y-%m-%d')),
-                        ('state', '!=', 'cancel')
-                    ]
-                    expanded_count = self.search_count(expanded_domain)
-                    _logger.warning(f"Orders in expanded date range (last year): {expanded_count}")
-                    
-                    if expanded_count > 0:
-                        # Show sample data but indicate it's due to date range
-                        sample_data = self._get_sample_dashboard_data()
-                        sample_data['metadata']['sample_reason'] = f'No orders found in date range {start_date} to {end_date}. Found {expanded_count} orders in expanded range.'
-                        return sample_data
-                
-                return self._get_sample_dashboard_data()
-            
-            # Calculate enhanced KPIs with error handling
-            try:
-                if total_summary['draft_count'] > 0:
-                    total_summary['conversion_rate'] = (total_summary['invoice_count'] / total_summary['draft_count']) * 100
-                
-                if total_summary['total_count'] > 0:
-                    total_summary['avg_deal_size'] = total_summary['total_amount'] / total_summary['total_count']
-                
-                # Calculate revenue growth and pipeline velocity
-                total_summary['revenue_growth'] = self._calculate_revenue_growth(start_date, end_date, sales_type_ids)
-                total_summary['pipeline_velocity'] = self._calculate_pipeline_velocity(start_date, end_date, sales_type_ids)
-            except Exception as e:
-                _logger.warning(f"Error calculating KPIs: {e}")
-            
-            # Add formatted values for dashboard display
-            total_summary['formatted_draft_amount'] = self.format_dashboard_value(total_summary['draft_amount'])
-            total_summary['formatted_sales_order_amount'] = self.format_dashboard_value(total_summary['sales_order_amount'])
-            total_summary['formatted_invoice_amount'] = self.format_dashboard_value(total_summary['invoice_amount'])
-            total_summary['formatted_total_amount'] = self.format_dashboard_value(total_summary['total_amount'])
-            total_summary['formatted_avg_deal_size'] = self.format_dashboard_value(total_summary['avg_deal_size'])
-            
-            _logger.info(f"Dashboard data processed successfully: {total_summary['total_count']} total records")
-            
-            return {
-                'categories': summary_data,
-                'totals': total_summary,
-                'metadata': {
-                    'date_field_used': date_field,
-                    'has_sales_types': self._check_field_exists('sale_order_type_id'),
-                    'has_sale_value': self._check_field_exists('sale_value'),
-                    'has_booking_date': self._check_field_exists('booking_date'),
-                    'has_agent1_fields': self._check_field_exists('agent1_partner_id') and self._check_field_exists('agent1_amount'),
-                    'has_broker_fields': self._check_field_exists('broker_partner_id') and self._check_field_exists('broker_amount'),
-                    'start_date': start_date,
-                    'end_date': end_date,
-                    'sales_type_filter': sales_type_ids or [],
-                    'processing_time': datetime.now().isoformat()
-                }
-            }
-            
-        except ValidationError:
-            raise  # Re-raise validation errors
-        except Exception as e:
-            _logger.error(f"Critical error in get_dashboard_summary_data: {str(e)}")
-            return self._get_sample_dashboard_data()
-
-    @api.model
-    def _get_sample_dashboard_data(self):
-        """
-        Return enhanced sample dashboard data for demonstration when no real data exists
-        """
-        return {
-            'categories': {
-                'Primary Sales': {
-                    'draft_count': 15, 'draft_amount': 125000,
-                    'formatted_draft_amount': self.format_dashboard_value(125000),
-                    'sales_order_count': 8, 'sales_order_amount': 85000,
-                    'formatted_sales_order_amount': self.format_dashboard_value(85000),
-                    'invoice_count': 5, 'invoice_amount': 67500,
-                    'formatted_invoice_amount': self.format_dashboard_value(67500),
-                    'total_count': 28, 'total_amount': 277500,
-                    'formatted_total_amount': self.format_dashboard_value(277500),
-                    'category_name': 'Primary Sales'
-                },
-                'Exclusive Sales': {
-                    'draft_count': 12, 'draft_amount': 180000,
-                    'formatted_draft_amount': self.format_dashboard_value(180000),
-                    'sales_order_count': 6, 'sales_order_amount': 95000,
-                    'formatted_sales_order_amount': self.format_dashboard_value(95000),
-                    'invoice_count': 4, 'invoice_amount': 85000,
-                    'formatted_invoice_amount': self.format_dashboard_value(85000),
-                    'total_count': 22, 'total_amount': 360000,
-                    'formatted_total_amount': self.format_dashboard_value(360000),
-                    'category_name': 'Exclusive Sales'
-                },
-                'Secondary Sales': {
-                    'draft_count': 8, 'draft_amount': 75000,
-                    'formatted_draft_amount': self.format_dashboard_value(75000),
-                    'sales_order_count': 4, 'sales_order_amount': 45000,
-                    'formatted_sales_order_amount': self.format_dashboard_value(45000),
-                    'invoice_count': 3, 'invoice_amount': 32500,
-                    'formatted_invoice_amount': self.format_dashboard_value(32500),
-                    'total_count': 15, 'total_amount': 152500,
-                    'formatted_total_amount': self.format_dashboard_value(152500),
-                    'category_name': 'Secondary Sales'
-                }
-            },
-            'totals': {
-                'draft_count': 35, 'draft_amount': 380000,
-                'formatted_draft_amount': self.format_dashboard_value(380000),
-                'sales_order_count': 18, 'sales_order_amount': 225000,
-                'formatted_sales_order_amount': self.format_dashboard_value(225000),
-                'invoice_count': 12, 'invoice_amount': 185000,
-                'formatted_invoice_amount': self.format_dashboard_value(185000),
-                'total_count': 65, 'total_amount': 790000,
-                'formatted_total_amount': self.format_dashboard_value(790000),
-                'conversion_rate': 34.3,
-                'avg_deal_size': 12153.85,
-                'formatted_avg_deal_size': self.format_dashboard_value(12153.85),
-                'revenue_growth': 15.2,
-                'pipeline_velocity': 18.5
-            },
-            'metadata': {
-                'date_field_used': self._get_safe_date_field(),
-                'has_sales_types': self._check_field_exists('sale_order_type_id'),
-                'has_sale_value': self._check_field_exists('sale_value'),
-                'has_booking_date': self._check_field_exists('booking_date'),
-                'has_agent1_fields': self._check_field_exists('agent1_partner_id') and self._check_field_exists('agent1_amount'),
-                'has_broker_fields': self._check_field_exists('broker_partner_id') and self._check_field_exists('broker_amount'),
-                'is_sample_data': True,
-                'sample_reason': 'No real data found for the specified date range'
-            }
-        }
-
-    def _process_category_data(self, base_domain, category_name):
-        """Process data for a specific category with enhanced error handling and performance optimization"""
-        try:
-            # Use read_group for better performance on large datasets
-            fields_to_read = ['state', 'invoice_status', 'amount_total', 'name']
-            
-            # Add optional fields if they exist
-            optional_fields = ['sale_value', 'invoice_amount', 'booking_date']
-            for field in optional_fields:
-                if self._check_field_exists(field):
-                    fields_to_read.append(field)
-            
-            # Get counts and totals using read_group for better performance
-            draft_domain = base_domain + [('state', 'in', ['draft', 'sent'])]
-            so_domain = base_domain + [('state', '=', 'sale'), ('invoice_status', 'in', ['to invoice', 'no', 'upselling'])]
-            invoice_domain = base_domain + [('state', '=', 'sale'), ('invoice_status', '=', 'invoiced')]
-            
-            # Use read_group for aggregation
-            try:
-                draft_data = self.read_group(
-                    draft_domain, 
-                    ['amount_total'], 
-                    [], 
-                    lazy=False
-                )
-                draft_count = draft_data[0]['__count'] if draft_data else 0
-                draft_amount = draft_data[0]['amount_total'] if draft_data else 0.0
-            except Exception as e:
-                _logger.warning(f"Error in draft read_group: {e}, falling back to search_read")
-                draft_orders = self.search_read(draft_domain, fields_to_read)
-                draft_count = len(draft_orders)
-                draft_amount = sum(self._get_safe_amount_field(order) for order in draft_orders)
-            
-            try:
-                so_data = self.read_group(
-                    so_domain, 
-                    ['amount_total'], 
-                    [], 
-                    lazy=False
-                )
-                so_count = so_data[0]['__count'] if so_data else 0
-                so_amount = so_data[0]['amount_total'] if so_data else 0.0
-            except Exception as e:
-                _logger.warning(f"Error in sales order read_group: {e}, falling back to search_read")
-                so_orders = self.search_read(so_domain, fields_to_read)
-                so_count = len(so_orders)
-                so_amount = sum(self._get_safe_amount_field(order) for order in so_orders)
-            
-            # For invoiced orders, we need to get actual invoiced amounts
-            try:
-                invoice_orders = self.search_read(invoice_domain, fields_to_read)
-                invoice_count = len(invoice_orders)
-                invoice_amount = 0.0
-                
-                for order in invoice_orders:
-                    # Try to get actual invoiced amount
-                    if self._check_field_exists('invoice_amount') and order.get('invoice_amount'):
-                        invoice_amount += float(order['invoice_amount'])
-                    else:
-                        # Get actual invoiced amount from account.move
-                        actual_amount = self._get_actual_invoiced_amount(order.get('name', ''))
-                        invoice_amount += actual_amount or self._get_safe_amount_field(order)
-            except Exception as e:
-                _logger.warning(f"Error processing invoiced orders: {e}")
-                invoice_count = 0
-                invoice_amount = 0.0
-            
-            # Calculate category totals
-            category_total = float(draft_amount) + float(so_amount) + float(invoice_amount)
-            
-            return {
-                'draft_count': int(draft_count),
-                'draft_amount': float(draft_amount),
-                'formatted_draft_amount': self.format_dashboard_value(draft_amount),
-                'sales_order_count': int(so_count),
-                'sales_order_amount': float(so_amount),
-                'formatted_sales_order_amount': self.format_dashboard_value(so_amount),
-                'invoice_count': int(invoice_count),
-                'invoice_amount': float(invoice_amount),
-                'formatted_invoice_amount': self.format_dashboard_value(invoice_amount),
-                'total_count': int(draft_count) + int(so_count) + int(invoice_count),
-                'total_amount': float(category_total),
-                'formatted_total_amount': self.format_dashboard_value(category_total),
-                'category_name': category_name
-            }
-            
-        except Exception as e:
-            _logger.error(f"Error processing category {category_name}: {str(e)}")
-            return {
-                'draft_count': 0, 'draft_amount': 0.0,
-                'formatted_draft_amount': self.format_dashboard_value(0),
-                'sales_order_count': 0, 'sales_order_amount': 0.0,
-                'formatted_sales_order_amount': self.format_dashboard_value(0),
-                'invoice_count': 0, 'invoice_amount': 0.0,
-                'formatted_invoice_amount': self.format_dashboard_value(0),
-                'total_count': 0, 'total_amount': 0.0,
-                'formatted_total_amount': self.format_dashboard_value(0),
-                'category_name': category_name
-            }
-
-    def _calculate_revenue_growth(self, start_date, end_date, sales_type_ids=None):
-        """Calculate revenue growth compared to previous period with enhanced error handling"""
-        try:
-            # Current period revenue
-            current_revenue = self._get_period_revenue(start_date, end_date, sales_type_ids)
-            
-            # Calculate previous period dates
-            start_dt = datetime.strptime(start_date, '%Y-%m-%d')
-            end_dt = datetime.strptime(end_date, '%Y-%m-%d')
-            period_length = (end_dt - start_dt).days
-            
-            # Ensure we have at least 1 day period
-            if period_length <= 0:
-                return 0.0
-            
-            prev_end_dt = start_dt - timedelta(days=1)
-            prev_start_dt = prev_end_dt - timedelta(days=period_length)
-            
-            # Previous period revenue
-            prev_revenue = self._get_period_revenue(
-                prev_start_dt.strftime('%Y-%m-%d'), 
-                prev_end_dt.strftime('%Y-%m-%d'), 
-                sales_type_ids
-            )
-            
-            if prev_revenue > 0:
-                growth = ((current_revenue - prev_revenue) / prev_revenue) * 100
-                return round(growth, 2)
-            elif current_revenue > 0:
-                return 100.0  # 100% growth from zero
-            
-            return 0.0
-            
-        except Exception as e:
-            _logger.error(f"Error calculating revenue growth: {str(e)}")
-            return 0.0
-
-    def _get_period_revenue(self, start_date, end_date, sales_type_ids=None):
-        """Get total revenue for a specific period with enhanced error handling"""
-        try:
-            date_field = self._get_safe_date_field()
-            domain = [
-                (date_field, '>=', start_date),
-                (date_field, '<=', end_date),
-                ('state', '=', 'sale'),
-                ('invoice_status', '=', 'invoiced')
-            ]
-            
-            if sales_type_ids and self._check_field_exists('sale_order_type_id'):
-                valid_ids = [int(id) for id in sales_type_ids if str(id).isdigit()]
-                if valid_ids:
-                    domain.append(('sale_order_type_id', 'in', valid_ids))
-            
-            # Use read_group for better performance
-            try:
-                result = self.read_group(
-                    domain,
-                    ['amount_total'],
-                    [],
-                    lazy=False
-                )
-                return float(result[0]['amount_total']) if result else 0.0
-            except Exception as e:
-                _logger.warning(f"read_group failed for period revenue: {e}, using fallback")
-                # Fallback to search_read
-                fields_to_read = ['amount_total', 'name']
-                if self._check_field_exists('sale_value'):
-                    fields_to_read.append('sale_value')
-                    
-                orders = self.search_read(domain, fields_to_read)
-                
-                total_revenue = 0.0
-                for order in orders:
-                    actual_amount = self._get_actual_invoiced_amount(order.get('name', ''))
-                    total_revenue += actual_amount or self._get_safe_amount_field(order)
-                    
-                return float(total_revenue)
-            
-        except Exception as e:
-            _logger.error(f"Error getting period revenue: {str(e)}")
-            return 0.0
-
-    def _calculate_pipeline_velocity(self, start_date, end_date, sales_type_ids=None):
-        """Calculate average time from quotation to invoice with enhanced error handling"""
-        try:
-            date_field = self._get_safe_date_field()
-            domain = [
-                (date_field, '>=', start_date),
-                (date_field, '<=', end_date),
-                ('state', '=', 'sale'),
-                ('invoice_status', '=', 'invoiced')
-            ]
-            
-            if sales_type_ids and self._check_field_exists('sale_order_type_id'):
-                valid_ids = [int(id) for id in sales_type_ids if str(id).isdigit()]
-                if valid_ids:
-                    domain.append(('sale_order_type_id', 'in', valid_ids))
-            
-            fields_to_read = [date_field, 'date_order', 'confirmation_date', 'create_date']
-            orders = self.search_read(domain, fields_to_read)
-            
-            if not orders:
-                return 0.0
-            
-            total_days = 0
-            valid_orders = 0
-            
-            for order in orders:
-                # Use the best available start date
-                start_date_field = order.get('confirmation_date') or order.get('date_order') or order.get('create_date')
-                end_date_field = order.get(date_field)
-                
-                if start_date_field and end_date_field:
-                    try:
-                        # Handle both string and datetime objects
-                        if isinstance(start_date_field, str):
-                            start_dt = datetime.strptime(start_date_field[:10], '%Y-%m-%d')
-                        else:
-                            start_dt = start_date_field
-                        
-                        if isinstance(end_date_field, str):
-                            end_dt = datetime.strptime(end_date_field[:10], '%Y-%m-%d')
-                        else:
-                            end_dt = end_date_field
-                        
-                        days_diff = (end_dt - start_dt).days
-                        if days_diff >= 0:  # Valid progression
-                            total_days += days_diff
-                            valid_orders += 1
-                    except (ValueError, TypeError) as e:
-                        _logger.warning(f"Error processing dates for order {order.get('name', '')}: {e}")
-                        continue
-            
-            return round(total_days / valid_orders, 1) if valid_orders > 0 else 0.0
-            
-        except Exception as e:
-            _logger.error(f"Error calculating pipeline velocity: {str(e)}")
-            return 0.0
-
-    def _get_actual_invoiced_amount(self, order_name):
-        """Get actual invoiced amount from account.move records with enhanced error handling"""
-        try:
-            if not order_name:
-                return 0.0
-            
-            # Search for invoices related to this order
-            invoices = self.env['account.move'].search([
-                ('invoice_origin', '=', order_name),
-                ('move_type', 'in', ['out_invoice', 'out_refund']),
-                ('state', '=', 'posted')
-            ])
-            
-            total_amount = 0.0
-            for invoice in invoices:
-                try:
-                    amount = float(invoice.amount_total or 0)
-                    if invoice.move_type == 'out_invoice':
-                        total_amount += amount
-                    elif invoice.move_type == 'out_refund':
-                        total_amount -= amount
-                except (ValueError, TypeError) as e:
-                    _logger.warning(f"Error processing invoice amount for {invoice.name}: {e}")
-                    continue
-            
-            return total_amount
-        except Exception as e:
-            _logger.warning(f"Error getting actual invoiced amount for {order_name}: {e}")
-            return 0.0
-
-    @api.model
-    def get_monthly_fluctuation_data(self, start_date, end_date, sales_type_ids=None):
-        """
-        Get monthly fluctuation data with enhanced error handling and performance optimization
-        """
-        try:
-            # Validate input dates
-            start_date, end_date = self._validate_date_range(start_date, end_date)
-            
-            date_field = self._get_safe_date_field()
-            
-            # Generate monthly buckets more efficiently
-            start_dt = datetime.strptime(start_date, '%Y-%m-%d')
-            end_dt = datetime.strptime(end_date, '%Y-%m-%d')
-            
-            monthly_data = defaultdict(lambda: {
-                'quotations': {'count': 0, 'amount': 0},
-                'sales_orders': {'count': 0, 'amount': 0},
-                'invoiced_sales': {'count': 0, 'amount': 0}
-            })
-            
-            # Generate month labels and keys
-            current_dt = start_dt.replace(day=1)
-            month_labels = []
-            month_keys = []
-            
-            while current_dt <= end_dt:
-                month_key = current_dt.strftime('%Y-%m')
-                month_label = current_dt.strftime('%b %Y')
-                month_labels.append(month_label)
-                month_keys.append(month_key)
-                monthly_data[month_key]  # Initialize if not exists
-                
-                # Move to next month
-                if current_dt.month == 12:
-                    current_dt = current_dt.replace(year=current_dt.year + 1, month=1)
-                else:
-                    current_dt = current_dt.replace(month=current_dt.month + 1)
-            
-            # Base domain for filtering
-=======
         if abs_value >= 1_000_000_000:
             formatted = round(value / 1_000_000_000, 2)
             return f"{formatted}B"
@@ -807,54 +69,12 @@
             date_field = self._get_date_field()
             
             # Base domain
->>>>>>> f6d73981
             base_domain = [
                 (date_field, '>=', start_date),
                 (date_field, '<=', end_date),
                 ('state', '!=', 'cancel')
             ]
             
-<<<<<<< HEAD
-            # Add sales type filter if available
-            if sales_type_ids and self._check_field_exists('sale_order_type_id'):
-                valid_ids = [int(id) for id in sales_type_ids if str(id).isdigit()]
-                if valid_ids:
-                    base_domain.append(('sale_order_type_id', 'in', valid_ids))
-            
-            # Fields to read
-            fields_to_read = [date_field, 'amount_total', 'state', 'invoice_status', 'name']
-            if self._check_field_exists('sale_value'):
-                fields_to_read.append('sale_value')
-            
-            # Process each type of order in parallel where possible
-            order_types = [
-                ('quotations', [('state', 'in', ['draft', 'sent'])]),
-                ('sales_orders', [('state', '=', 'sale'), ('invoice_status', 'in', ['to invoice', 'no', 'upselling'])]),
-                ('invoiced_sales', [('state', '=', 'sale'), ('invoice_status', '=', 'invoiced')])
-            ]
-            
-            for order_type, additional_domain in order_types:
-                self._process_monthly_orders(
-                    base_domain + additional_domain, 
-                    fields_to_read, 
-                    date_field, 
-                    monthly_data, 
-                    order_type
-                )
-            
-            # Convert to chart format
-            result = {
-                'labels': month_labels,
-                'quotations': [],
-                'sales_orders': [],
-                'invoiced_sales': []
-            }
-            
-            for month_key in month_keys:
-                result['quotations'].append(monthly_data[month_key]['quotations']['amount'])
-                result['sales_orders'].append(monthly_data[month_key]['sales_orders']['amount'])
-                result['invoiced_sales'].append(monthly_data[month_key]['invoiced_sales']['amount'])
-=======
             # Add sale type filter if available and requested
             if sale_type_ids and self._check_optional_field('sale.order', 'sale_order_type_id'):
                 base_domain.append(('sale_order_type_id', 'in', sale_type_ids))
@@ -975,7 +195,6 @@
             total_invoiced_amount = 0
             total_paid_amount = 0
             payment_completion_rate = 0
->>>>>>> f6d73981
             
             # Calculate invoiced and paid amounts from related invoices
             for order in orders:
@@ -1032,14 +251,8 @@
                 'currency_symbol': self.env.company.currency_id.symbol or '$',
             }
             
-        except ValidationError:
-            raise  # Re-raise validation errors
-        except Exception as e:
-<<<<<<< HEAD
-            _logger.error(f"Error in get_monthly_fluctuation_data: {str(e)}")
-=======
+        except Exception as e:
             _logger.error(f"Error computing scorecard metrics: {e}")
->>>>>>> f6d73981
             return {
                 'total_sales_value': 0,
                 'total_orders_count': 0,
@@ -1054,67 +267,6 @@
                 'error': str(e)
             }
 
-<<<<<<< HEAD
-    def _process_monthly_orders(self, domain, fields_to_read, date_field, monthly_data, order_type):
-        """Helper method to process orders by month with enhanced performance"""
-        try:
-            # Use limit to prevent memory issues on large datasets
-            batch_size = 1000
-            offset = 0
-            
-            while True:
-                orders = self.search_read(
-                    domain, 
-                    fields_to_read,
-                    limit=batch_size,
-                    offset=offset
-                )
-                
-                if not orders:
-                    break
-                
-                for order in orders:
-                    try:
-                        order_date = order.get(date_field)
-                        if order_date:
-                            # Handle both string and datetime objects
-                            if isinstance(order_date, str):
-                                month_key = datetime.strptime(order_date[:10], '%Y-%m-%d').strftime('%Y-%m')
-                            else:
-                                month_key = order_date.strftime('%Y-%m')
-                            
-                            if month_key in monthly_data:
-                                monthly_data[month_key][order_type]['count'] += 1
-                                
-                                # Get amount based on order type
-                                if order_type == 'invoiced_sales':
-                                    # Try to get actual invoiced amount
-                                    invoiced_amount = self._get_actual_invoiced_amount(order.get('name', ''))
-                                    amount = invoiced_amount or self._get_safe_amount_field(order)
-                                else:
-                                    amount = self._get_safe_amount_field(order)
-                                
-                                monthly_data[month_key][order_type]['amount'] += amount
-                    except (ValueError, TypeError) as e:
-                        _logger.warning(f"Error processing date for order {order.get('name', '')}: {e}")
-                        continue
-                
-                offset += batch_size
-                
-        except Exception as e:
-            _logger.error(f"Error processing monthly orders for {order_type}: {str(e)}")
-
-    @api.model
-    def get_sales_type_distribution(self, start_date, end_date):
-        """
-        Get sales type distribution data for pie charts with enhanced error handling and performance
-        """
-        try:
-            start_date, end_date = self._validate_date_range(start_date, end_date)
-            date_field = self._get_safe_date_field()
-            
-            # Base domain excluding cancelled orders
-=======
     @api.model
     def generate_enhanced_charts(self, orders=None, chart_types=None):
         """Step 4: Enhanced chart generation with trends and comparison using booking_date and sale_order_type_id"""
@@ -1373,94 +525,12 @@
             date_field = self._get_date_field()
             
             # Base domain
->>>>>>> f6d73981
             base_domain = [
                 (date_field, '>=', start_date),
                 (date_field, '<=', end_date),
                 ('state', '!=', 'cancel')
             ]
             
-<<<<<<< HEAD
-            # Check if sales type field exists
-            if not self._check_field_exists('sale_order_type_id'):
-                return {
-                    'count_distribution': {'All Sales': 1},
-                    'amount_distribution': {'All Sales': 0},
-                    'message': 'Sales types not available in this instance'
-                }
-            
-            # Get all sales types with enhanced model detection
-            sales_types = []
-            model_names = ['le.sale.type', 'sale.order.type', 'sale.type']
-            
-            for model_name in model_names:
-                try:
-                    if model_name in self.env:
-                        sales_types = self.env[model_name].search([])
-                        break
-                except Exception as e:
-                    _logger.debug(f"Model {model_name} not accessible: {e}")
-                    continue
-            
-            if not sales_types:
-                return {
-                    'count_distribution': {},
-                    'amount_distribution': {},
-                    'error': 'No sales type model found'
-                }
-            
-            count_distribution = {}
-            amount_distribution = {}
-            
-            # Fields to read with safe checking
-            fields_to_read = ['state', 'invoice_status', 'amount_total', 'name']
-            if self._check_field_exists('sale_value'):
-                fields_to_read.append('sale_value')
-            
-            for sales_type in sales_types:
-                try:
-                    type_domain = base_domain + [('sale_order_type_id', '=', sales_type.id)]
-                    
-                    # Use read_group for better performance when possible
-                    try:
-                        result = self.read_group(
-                            type_domain,
-                            ['amount_total'],
-                            [],
-                            lazy=False
-                        )
-                        
-                        if result:
-                            total_count = result[0]['__count']
-                            total_amount = float(result[0]['amount_total'] or 0)
-                        else:
-                            total_count = 0
-                            total_amount = 0.0
-                    except Exception as e:
-                        _logger.warning(f"read_group failed for sales type {sales_type.name}: {e}")
-                        # Fallback to search_read
-                        orders = self.search_read(type_domain, fields_to_read)
-                        total_count = len(orders)
-                        total_amount = 0.0
-                        
-                        for order in orders:
-                            # For invoiced orders, try to get actual invoiced amount
-                            if order.get('state') == 'sale' and order.get('invoice_status') == 'invoiced':
-                                invoiced_amount = self._get_actual_invoiced_amount(order.get('name', ''))
-                                amount = invoiced_amount or self._get_safe_amount_field(order)
-                            else:
-                                amount = self._get_safe_amount_field(order)
-                            
-                            total_amount += amount
-                    
-                    if total_count > 0:  # Only include types with data
-                        count_distribution[sales_type.name] = total_count
-                        amount_distribution[sales_type.name] = total_amount
-                        
-                except Exception as e:
-                    _logger.warning(f"Error processing sales type {sales_type.name}: {e}")
-                    continue
-=======
             # Add sale type filter if available
             if sale_type_ids and self._check_optional_field('sale.order', 'sale_order_type_id'):
                 base_domain.append(('sale_order_type_id', 'in', sale_type_ids))
@@ -1479,7 +549,6 @@
             
             # Format for Chart.js
             sorted_months = sorted(monthly_data.keys())
->>>>>>> f6d73981
             
             return {
                 'labels': [datetime.strptime(month, '%Y-%m').strftime('%b %Y') for month in sorted_months],
@@ -1501,60 +570,14 @@
                 ]
             }
             
-        except ValidationError:
-            raise  # Re-raise validation errors
-        except Exception as e:
-<<<<<<< HEAD
-            _logger.error(f"Error in get_sales_type_distribution: {str(e)}")
-=======
+        except Exception as e:
             _logger.error(f"Error getting monthly trend data: {e}")
->>>>>>> f6d73981
             return {
                 'labels': [],
                 'datasets': [],
                 'error': str(e)
             }
 
-<<<<<<< HEAD
-    @api.model 
-    def get_top_performers_data(self, start_date, end_date, performer_type='agent', limit=10):
-        """
-        Get top performing agents or agencies with enhanced error handling and performance optimization
-        """
-        try:
-            # Validate inputs
-            start_date, end_date = self._validate_date_range(start_date, end_date)
-            
-            if performer_type not in ['agent', 'agency']:
-                raise ValidationError(f"Invalid performer_type: {performer_type}")
-            
-            if not isinstance(limit, int) or limit <= 0:
-                limit = 10
-            elif limit > 100:  # Prevent excessive data retrieval
-                limit = 100
-            
-            date_field = self._get_safe_date_field()
-            
-            # Determine field names based on performer type
-            if performer_type == 'agent':
-                partner_field = 'agent1_partner_id'
-                amount_field = 'agent1_amount'
-            else:  # agency
-                partner_field = 'broker_partner_id'
-                amount_field = 'broker_amount'
-            
-            # Check if the required fields exist
-            if not self._check_field_exists(partner_field) or not self._check_field_exists(amount_field):
-                _logger.warning(f"Required fields for {performer_type} not found: {partner_field}, {amount_field}")
-                return []
-
-            # Base domain for filtering
-            base_domain = [
-                (date_field, '>=', start_date),
-                (date_field, '<=', end_date),
-                ('state', '!=', 'cancel'),
-                (partner_field, '!=', False)
-=======
     @api.model
     def get_sales_pipeline_data(self, start_date, end_date, sale_type_ids=None):
         """Get sales pipeline data by state"""
@@ -1598,7 +621,6 @@
                 '#b8a366',  # gold
                 '#d4c299',  # light gold
                 '#cc4d66',  # burgundy light
->>>>>>> f6d73981
             ]
             
             labels = list(pipeline_data.keys())
@@ -1622,104 +644,6 @@
                 'error': str(e)
             }
 
-<<<<<<< HEAD
-            # Fields to read
-            fields_to_read = [
-                partner_field, 'amount_total', amount_field, 
-                'state', 'invoice_status', 'name', date_field
-            ]
-            
-            if self._check_field_exists('sale_value'):
-                fields_to_read.append('sale_value')
-            
-            # Use batched processing for large datasets
-            batch_size = 2000
-            offset = 0
-            partner_data = {}
-            
-            while True:
-                orders = self.search_read(
-                    base_domain, 
-                    fields_to_read,
-                    limit=batch_size,
-                    offset=offset
-                )
-                
-                if not orders:
-                    break
-                
-                _logger.info(f"Processing batch {offset//batch_size + 1}: {len(orders)} orders")
-                
-                for order in orders:
-                    try:
-                        partner_id = order.get(partner_field)
-                        if not partner_id:
-                            continue
-                            
-                        # Handle both tuple format (id, name) and plain id
-                        if isinstance(partner_id, (tuple, list)) and len(partner_id) >= 2:
-                            partner_key = partner_id[0]
-                            partner_name = partner_id[1]
-                        elif isinstance(partner_id, int):
-                            partner_key = partner_id
-                            # Get partner name from res.partner model with caching
-                            partner_name = self._get_partner_name_cached(partner_key)
-                        else:
-                            continue
-                        
-                        if partner_key not in partner_data:
-                            partner_data[partner_key] = {
-                                'partner_id': partner_key,
-                                'partner_name': partner_name,
-                                'count': 0,
-                                'total_sales_value': 0.0,
-                                'total_commission': 0.0,
-                                'invoiced_count': 0,
-                                'invoiced_sales_value': 0.0,
-                                'invoiced_commission': 0.0
-                            }
-                        
-                        # Get values with proper validation
-                        sales_value = self._get_safe_amount_field(order)
-                        commission_value = float(order.get(amount_field) or 0.0)
-                        
-                        # Add to totals
-                        partner_data[partner_key]['count'] += 1
-                        partner_data[partner_key]['total_sales_value'] += sales_value
-                        partner_data[partner_key]['total_commission'] += commission_value
-                        
-                        # If invoiced, add to invoiced totals
-                        if order.get('state') == 'sale' and order.get('invoice_status') == 'invoiced':
-                            partner_data[partner_key]['invoiced_count'] += 1
-                            
-                            # Try to get actual invoiced amount
-                            order_name = order.get('name', '')
-                            invoiced_amount = self._get_actual_invoiced_amount(order_name)
-                            final_sales_value = invoiced_amount or sales_value
-                            
-                            partner_data[partner_key]['invoiced_sales_value'] += final_sales_value
-                            partner_data[partner_key]['invoiced_commission'] += commission_value
-                            
-                    except Exception as e:
-                        _logger.warning(f"Error processing order {order.get('name', '')}: {e}")
-                        continue
-                
-                offset += batch_size
-
-            # Convert to list and sort with enhanced ranking
-            performers_list = list(partner_data.values())
-            
-            # Sort by multiple criteria for better ranking
-            performers_list.sort(key=lambda x: (
-                -float(x.get('invoiced_sales_value', 0)),  # Prioritize actual invoiced sales
-                -float(x.get('total_sales_value', 0)),
-                -float(x.get('total_commission', 0)),
-                -int(x.get('count', 0))
-            ))
-            
-            _logger.info(f"Returning top {min(len(performers_list), limit)} {performer_type}s")
-            return performers_list[:limit]
-=======
     @api.model
     def get_agent_rankings(self, start_date, end_date, sale_type_ids=None, limit=10):
         """Get agent rankings if commission_ax module is available"""
@@ -1891,588 +815,8 @@
                     'date_field_used': self._get_date_field()
                 }
             }
->>>>>>> f6d73981
-            
-        except ValidationError:
-            raise  # Re-raise validation errors
-        except Exception as e:
-<<<<<<< HEAD
-            _logger.error(f"Error in get_top_performers_data: {str(e)}")
-            return []
-
-    def _get_partner_name_cached(self, partner_id):
-        """Get partner name with simple caching to reduce database calls"""
-        try:
-            # Simple cache using instance variable
-            if not hasattr(self, '_partner_name_cache'):
-                self._partner_name_cache = {}
-            
-            if partner_id not in self._partner_name_cache:
-                partner_rec = self.env['res.partner'].browse(partner_id)
-                self._partner_name_cache[partner_id] = partner_rec.name if partner_rec.exists() else f"Partner {partner_id}"
-            
-            return self._partner_name_cache[partner_id]
-        except Exception:
-            return f"Partner {partner_id}"
-
-    @api.model
-    def get_sales_type_ranking_data(self, start_date, end_date, sales_type_ids=None):
-        """
-        Get ranking data for sales types with enhanced error handling and performance
-        """
-        try:
-            start_date, end_date = self._validate_date_range(start_date, end_date)
-            date_field = self._get_safe_date_field()
-            
-            # Base domain
-            base_domain = [
-                (date_field, '>=', start_date),
-                (date_field, '<=', end_date),
-                ('state', '!=', 'cancel')
-            ]
-            
-            if sales_type_ids:
-                valid_ids = [int(id) for id in sales_type_ids if str(id).isdigit()]
-                if valid_ids:
-                    base_domain.append(('sale_order_type_id', 'in', valid_ids))
-            
-            # Get sales types to rank with enhanced model detection
-            sales_types = []
-            model_names = ['le.sale.type', 'sale.order.type', 'sale.type']
-            
-            for model_name in model_names:
-                try:
-                    if model_name in self.env:
-                        if sales_type_ids:
-                            valid_ids = [int(id) for id in sales_type_ids if str(id).isdigit()]
-                            sales_types_domain = [('id', 'in', valid_ids)] if valid_ids else []
-                        else:
-                            sales_types_domain = []
-                        
-                        sales_types = self.env[model_name].search(sales_types_domain)
-                        break
-                except Exception as e:
-                    _logger.debug(f"Model {model_name} not accessible: {e}")
-                    continue
-            
-            if not sales_types:
-                _logger.warning("No sales types found for ranking")
-                return []
-            
-            ranking_data = []
-            
-            for sales_type in sales_types:
-                try:
-                    type_domain = base_domain + [('sale_order_type_id', '=', sales_type.id)]
-                    
-                    # Use read_group for better performance
-                    try:
-                        # Get total statistics
-                        total_result = self.read_group(
-                            type_domain,
-                            ['amount_total'],
-                            [],
-                            lazy=False
-                        )
-                        
-                        # Get invoiced statistics
-                        invoiced_result = self.read_group(
-                            type_domain + [('state', '=', 'sale'), ('invoice_status', '=', 'invoiced')],
-                            ['amount_total'],
-                            [],
-                            lazy=False
-                        )
-                        
-                        total_count = total_result[0]['__count'] if total_result else 0
-                        total_sales_value = float(total_result[0]['amount_total'] or 0) if total_result else 0.0
-                        invoiced_count = invoiced_result[0]['__count'] if invoiced_result else 0
-                        invoiced_amount = float(invoiced_result[0]['amount_total'] or 0) if invoiced_result else 0.0
-                        
-                    except Exception as e:
-                        _logger.warning(f"read_group failed for ranking {sales_type.name}: {e}")
-                        # Fallback to search_read
-                        fields = ['state', 'invoice_status', 'amount_total', 'name']
-                        if self._check_field_exists('sale_value'):
-                            fields.append('sale_value')
-                        
-                        orders = self.search_read(type_domain, fields)
-                        
-                        total_count = len(orders)
-                        total_sales_value = 0.0
-                        total_amount = 0.0
-                        invoiced_count = 0
-                        invoiced_amount = 0.0
-                        
-                        for order in orders:
-                            try:
-                                sales_value = self._get_safe_amount_field(order)
-                                total_sales_value += sales_value
-                                total_amount += float(order.get('amount_total', 0))
-                                
-                                # Calculate invoiced amounts
-                                if order.get('state') == 'sale' and order.get('invoice_status') == 'invoiced':
-                                    invoiced_count += 1
-                                    actual_invoiced = self._get_actual_invoiced_amount(order.get('name', ''))
-                                    invoiced_amount += actual_invoiced or sales_value
-                            except Exception as e:
-                                _logger.warning(f"Error processing order {order.get('name', '')}: {e}")
-                                continue
-                    
-                    # Calculate performance metrics
-                    avg_deal_size = total_sales_value / total_count if total_count > 0 else 0
-                    invoiced_rate = (invoiced_count / total_count * 100) if total_count > 0 else 0
-                    
-                    # Enhanced performance score calculation
-                    performance_score = (
-                        invoiced_amount * 0.5 +      # Actual revenue (highest weight)
-                        total_sales_value * 0.3 +    # Total pipeline value
-                        invoiced_rate * 100 +        # Conversion efficiency
-                        total_count * 10              # Volume bonus
-                    )
-                    
-                    ranking_data.append({
-                        'sales_type_name': sales_type.name,
-                        'total_count': total_count,
-                        'total_sales_value': total_sales_value,
-                        'total_amount': total_sales_value,  # Maintain backwards compatibility
-                        'invoiced_count': invoiced_count,
-                        'invoiced_amount': invoiced_amount,
-                        'avg_deal_size': avg_deal_size,
-                        'invoiced_rate': invoiced_rate,
-                        'performance_score': performance_score,
-                        'formatted_total_sales': self.format_dashboard_value(total_sales_value),
-                        'formatted_invoiced_amount': self.format_dashboard_value(invoiced_amount),
-                        'formatted_avg_deal_size': self.format_dashboard_value(avg_deal_size)
-                    })
-                    
-                except Exception as e:
-                    _logger.warning(f"Error processing sales type {sales_type.name}: {e}")
-                    continue
-            
-            # Sort by performance score (descending)
-            ranking_data.sort(key=lambda x: x.get('performance_score', 0), reverse=True)
-            
-            return ranking_data
-            
-        except ValidationError:
-            raise  # Re-raise validation errors
-        except Exception as e:
-            _logger.error(f"Error in get_sales_type_ranking_data: {str(e)}")
-            return []
-
-    @api.model
-    def validate_dashboard_access(self):
-        """
-        Validate that the current user has access to dashboard data
-        """
-        try:
-            # Check basic read access to sale.order
-            if not self.check_access_rights('read', raise_exception=False):
-                return {'error': 'Insufficient permissions to access sales data'}
-            
-            # Check field access
-            required_fields = ['name', 'state', 'amount_total', 'partner_id']
-            accessible_fields = []
-            
-            for field in required_fields:
-                try:
-                    self.check_access_rule('read')
-                    accessible_fields.append(field)
-                except Exception:
-                    continue
-            
-            if len(accessible_fields) < len(required_fields):
-                return {'error': 'Limited field access detected'}
-            
-            return {'success': True, 'accessible_fields': accessible_fields}
-            
-        except Exception as e:
-            _logger.error(f"Error validating dashboard access: {e}")
-            return {'error': str(e)}
-
-    @api.model
-    def get_dashboard_metadata(self):
-        """
-        Get metadata about dashboard capabilities and available features
-        """
-        try:
-            metadata = {
-                'available_fields': {},
-                'available_models': {},
-                'capabilities': {},
-                'performance_info': {}
-            }
-            
-            # Check field availability
-            fields_to_check = [
-                'booking_date', 'sale_value', 'date_order', 'amount_total',
-                'sale_order_type_id', 'agent1_partner_id', 'agent1_amount',
-                'broker_partner_id', 'broker_amount', 'invoice_amount'
-            ]
-            
-            for field in fields_to_check:
-                metadata['available_fields'][field] = self._check_field_exists(field)
-            
-            # Check model availability
-            models_to_check = ['le.sale.type', 'sale.order.type', 'account.move', 'res.partner']
-            for model in models_to_check:
-                try:
-                    metadata['available_models'][model] = model in self.env
-                except Exception:
-                    metadata['available_models'][model] = False
-            
-            # Determine capabilities
-            metadata['capabilities'] = {
-                'has_sales_types': any(metadata['available_models'][m] for m in ['le.sale.type', 'sale.order.type']),
-                'has_commission_tracking': metadata['available_fields']['agent1_partner_id'] and metadata['available_fields']['agent1_amount'],
-                'has_broker_tracking': metadata['available_fields']['broker_partner_id'] and metadata['available_fields']['broker_amount'],
-                'has_enhanced_dates': metadata['available_fields']['booking_date'],
-                'has_sale_values': metadata['available_fields']['sale_value'],
-                'can_track_invoices': metadata['available_models']['account.move']
-            }
-            
-            # Performance recommendations
-            total_orders = self.search_count([])
-            metadata['performance_info'] = {
-                'total_orders_in_system': total_orders,
-                'recommended_date_range_days': 365 if total_orders < 10000 else 90,
-                'supports_batch_processing': total_orders > 5000,
-                'cache_recommendations': 'enabled' if total_orders > 1000 else 'optional'
-            }
-            
-            return metadata
-            
-        except Exception as e:
-            _logger.error(f"Error getting dashboard metadata: {e}")
-            return {'error': str(e)}
-
-    # Additional utility methods for production readiness
-    
-    @api.model
-    def clear_dashboard_cache(self):
-        """Clear any dashboard-related caches"""
-        try:
-            # Clear partner name cache if it exists
-            if hasattr(self, '_partner_name_cache'):
-                self._partner_name_cache.clear()
-            
-            # Clear any other caches
-            self.env.registry.clear_cache()
-            
-            return {'success': True, 'message': 'Dashboard cache cleared successfully'}
-        except Exception as e:
-            _logger.error(f"Error clearing dashboard cache: {e}")
-            return {'error': str(e)}
-
-    @api.model
-    def get_dashboard_health_check(self):
-        """Perform a health check on dashboard functionality"""
-        try:
-            health_status = {
-                'overall_status': 'healthy',
-                'checks': {},
-                'warnings': [],
-                'errors': []
-            }
-            
-            # Check database connectivity
-            try:
-                self.env.cr.execute("SELECT 1")
-                health_status['checks']['database'] = 'ok'
-            except Exception as e:
-                health_status['checks']['database'] = 'error'
-                health_status['errors'].append(f"Database connectivity issue: {e}")
-            
-            # Check model access
-            try:
-                self.search_count([('state', '!=', 'cancel')], limit=1)
-                health_status['checks']['model_access'] = 'ok'
-            except Exception as e:
-                health_status['checks']['model_access'] = 'error'
-                health_status['errors'].append(f"Model access issue: {e}")
-            
-            # Check required fields
-            required_fields = ['name', 'state', 'amount_total', 'partner_id', 'date_order']
-            missing_fields = []
-            for field in required_fields:
-                if not self._check_field_exists(field):
-                    missing_fields.append(field)
-            
-            if missing_fields:
-                health_status['checks']['required_fields'] = 'warning'
-                health_status['warnings'].append(f"Missing fields: {', '.join(missing_fields)}")
-            else:
-                health_status['checks']['required_fields'] = 'ok'
-            
-            # Check sales type availability
-            if not self._check_field_exists('sale_order_type_id'):
-                health_status['checks']['sales_types'] = 'warning'
-                health_status['warnings'].append("Sales type functionality not available")
-            else:
-                health_status['checks']['sales_types'] = 'ok'
-            
-            # Determine overall status
-            if health_status['errors']:
-                health_status['overall_status'] = 'error'
-            elif health_status['warnings']:
-                health_status['overall_status'] = 'warning'
-            
-            return health_status
-            
-        except Exception as e:
-            _logger.error(f"Error in dashboard health check: {e}")
-            return {
-                'overall_status': 'error',
-                'error': str(e)
-            }
-
-    @api.model
-    def get_dashboard_performance_metrics(self):
-        """Get performance metrics for dashboard optimization"""
-        try:
-            # Get database performance metrics
-            total_orders = self.search_count([])
-            recent_orders = self.search_count([
-                ('create_date', '>=', (datetime.now() - timedelta(days=30)).strftime('%Y-%m-%d'))
-            ])
-            
-            # Get field usage statistics
-            field_usage = {
-                'has_booking_date': self._check_field_exists('booking_date'),
-                'has_sale_value': self._check_field_exists('sale_value'),
-                'has_sales_types': self._check_field_exists('sale_order_type_id'),
-                'has_agent_fields': self._check_field_exists('agent1_partner_id'),
-                'has_broker_fields': self._check_field_exists('broker_partner_id')
-            }
-            
-            # Performance recommendations
-            recommendations = []
-            if total_orders > 10000:
-                recommendations.append("Consider implementing data archiving for orders older than 2 years")
-            if not field_usage['has_booking_date']:
-                recommendations.append("Install booking_date field for better date tracking")
-            if not field_usage['has_sales_types']:
-                recommendations.append("Install sales type module for better categorization")
-            
-            return {
-                'total_orders': total_orders,
-                'recent_orders_30d': recent_orders,
-                'field_usage': field_usage,
-                'recommendations': recommendations,
-                'performance_score': self._calculate_performance_score(total_orders, field_usage),
-                'last_calculated': datetime.now().isoformat()
-            }
-            
-        except Exception as e:
-            _logger.error(f"Error getting performance metrics: {e}")
-            return {'error': str(e)}
-
-    def _calculate_performance_score(self, total_orders, field_usage):
-        """Calculate a performance score based on configuration and data volume"""
-        score = 0
-        
-        # Base score for data volume
-        if total_orders > 0:
-            score += min(50, total_orders / 1000 * 10)  # Max 50 points for volume
-        
-        # Additional points for field availability
-        available_fields = sum(1 for available in field_usage.values() if available)
-        score += available_fields * 10  # 10 points per available field
-        
-        return min(100, int(score))  # Cap at 100
-
-    @api.model
-    def optimize_dashboard_performance(self):
-        """Optimize dashboard performance by cleaning up old data and updating statistics"""
-        try:
-            results = {
-                'cache_cleared': False,
-                'statistics_updated': False,
-                'old_data_archived': False,
-                'errors': []
-            }
-            
-            # Clear any dashboard caches
-            try:
-                cache_result = self.clear_dashboard_cache()
-                results['cache_cleared'] = cache_result.get('success', False)
-            except Exception as e:
-                results['errors'].append(f"Cache clearing failed: {e}")
-            
-            # Update database statistics (if supported)
-            try:
-                self.env.cr.execute("ANALYZE sale_order")
-                results['statistics_updated'] = True
-            except Exception as e:
-                results['errors'].append(f"Statistics update failed: {e}")
-            
-            # Archive old cancelled orders (optional optimization)
-            try:
-                old_cancelled = self.search([
-                    ('state', '=', 'cancel'),
-                    ('create_date', '<', (datetime.now() - timedelta(days=365)).strftime('%Y-%m-%d'))
-                ])
-                if len(old_cancelled) > 100:
-                    # In a real implementation, you might move these to an archive table
-                    _logger.info(f"Found {len(old_cancelled)} old cancelled orders that could be archived")
-                    results['old_data_archived'] = True
-            except Exception as e:
-                results['errors'].append(f"Data archiving check failed: {e}")
-            
-            return results
-            
-        except Exception as e:
-            _logger.error(f"Error optimizing dashboard performance: {e}")
-            return {'error': str(e)}
-
-    @api.model
-    def export_dashboard_configuration(self):
-        """Export dashboard configuration for backup or migration"""
-        try:
-            config = {
-                'module_info': {
-                    'name': 'oe_sale_dashboard_17',
-                    'version': '1.0.0',
-                    'export_date': datetime.now().isoformat()
-                },
-                'field_mapping': {
-                    'available_fields': {},
-                    'field_priorities': {
-                        'date_field': self._get_safe_date_field(),
-                        'amount_field': 'amount_total'
-                    }
-                },
-                'model_compatibility': {
-                    'sales_type_models': [],
-                    'supported_features': []
-                },
-                'performance_settings': {
-                    'batch_size': 1000,
-                    'max_records_per_query': 5000,
-                    'cache_timeout': 300
-                }
-            }
-            
-            # Check available fields
-            fields_to_check = [
-                'booking_date', 'sale_value', 'date_order', 'amount_total',
-                'sale_order_type_id', 'agent1_partner_id', 'agent1_amount',
-                'broker_partner_id', 'broker_amount', 'invoice_amount'
-            ]
-            
-            for field in fields_to_check:
-                config['field_mapping']['available_fields'][field] = self._check_field_exists(field)
-            
-            # Check model compatibility
-            model_names = ['le.sale.type', 'sale.order.type', 'sale.type']
-            for model_name in model_names:
-                try:
-                    if model_name in self.env:
-                        config['model_compatibility']['sales_type_models'].append(model_name)
-                except Exception:
-                    pass
-            
-            # Determine supported features
-            if config['field_mapping']['available_fields']['sale_order_type_id']:
-                config['model_compatibility']['supported_features'].append('sales_type_filtering')
-            if config['field_mapping']['available_fields']['agent1_partner_id']:
-                config['model_compatibility']['supported_features'].append('agent_tracking')
-            if config['field_mapping']['available_fields']['broker_partner_id']:
-                config['model_compatibility']['supported_features'].append('broker_tracking')
-            
-            return config
-            
-        except Exception as e:
-            _logger.error(f"Error exporting dashboard configuration: {e}")
-            return {'error': str(e)}
-
-    @api.model
-    def validate_dashboard_data_integrity(self):
-        """Validate data integrity for dashboard calculations"""
-        try:
-            validation_results = {
-                'overall_status': 'passed',
-                'checks': {},
-                'warnings': [],
-                'errors': [],
-                'recommendations': []
-            }
-            
-            # Check for orphaned records
-            try:
-                orders_without_partners = self.search_count([('partner_id', '=', False)])
-                if orders_without_partners > 0:
-                    validation_results['warnings'].append(
-                        f"{orders_without_partners} orders found without customer information"
-                    )
-                validation_results['checks']['partner_integrity'] = 'passed'
-            except Exception as e:
-                validation_results['checks']['partner_integrity'] = 'failed'
-                validation_results['errors'].append(f"Partner integrity check failed: {e}")
-            
-            # Check for negative amounts
-            try:
-                negative_amounts = self.search_count([('amount_total', '<', 0)])
-                if negative_amounts > 0:
-                    validation_results['warnings'].append(
-                        f"{negative_amounts} orders found with negative amounts"
-                    )
-                validation_results['checks']['amount_integrity'] = 'passed'
-            except Exception as e:
-                validation_results['checks']['amount_integrity'] = 'failed'
-                validation_results['errors'].append(f"Amount integrity check failed: {e}")
-            
-            # Check date consistency
-            try:
-                future_orders = self.search_count([
-                    ('date_order', '>', datetime.now().strftime('%Y-%m-%d'))
-                ])
-                if future_orders > 0:
-                    validation_results['warnings'].append(
-                        f"{future_orders} orders found with future dates"
-                    )
-                validation_results['checks']['date_integrity'] = 'passed'
-            except Exception as e:
-                validation_results['checks']['date_integrity'] = 'failed'
-                validation_results['errors'].append(f"Date integrity check failed: {e}")
-            
-            # Check for missing invoice information on invoiced orders
-            try:
-                if self._check_field_exists('invoice_status'):
-                    invoiced_without_amount = self.search_count([
-                        ('invoice_status', '=', 'invoiced'),
-                        ('amount_total', '=', 0)
-                    ])
-                    if invoiced_without_amount > 0:
-                        validation_results['warnings'].append(
-                            f"{invoiced_without_amount} invoiced orders found with zero amount"
-                        )
-                validation_results['checks']['invoice_integrity'] = 'passed'
-            except Exception as e:
-                validation_results['checks']['invoice_integrity'] = 'failed'
-                validation_results['errors'].append(f"Invoice integrity check failed: {e}")
-            
-            # Generate recommendations based on findings
-            if validation_results['warnings']:
-                validation_results['recommendations'].append(
-                    "Review data quality issues identified in warnings"
-                )
-            if validation_results['errors']:
-                validation_results['overall_status'] = 'failed'
-                validation_results['recommendations'].append(
-                    "Address critical errors before using dashboard"
-                )
-            elif validation_results['warnings']:
-                validation_results['overall_status'] = 'warning'
-            
-            return validation_results
-            
-        except Exception as e:
-            _logger.error(f"Error validating dashboard data integrity: {e}")
-            return {
-                'overall_status': 'error',
-                'error': str(e)
-=======
+            
+        except Exception as e:
             _logger.error(f"Error getting dashboard data: {e}")
             return {
                 'error': str(e),
@@ -2482,5 +826,4 @@
                 'agent_rankings': {'rankings': []},
                 'broker_rankings': {'rankings': []},
                 'sale_types': {'sale_types': []}
->>>>>>> f6d73981
             }