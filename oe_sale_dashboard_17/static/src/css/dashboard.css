<<<<<<< HEAD
/* Enhanced Production-Ready Dashboard Styles */

/* CSS Custom Properties for Production Theme */
:root {
    --primary-color: #8b0000;
    --secondary-color: #722f37;
    --accent-color: #d4af37;
    --success-color: #22c55e;
    --warning-color: #f59e0b;
    --danger-color: #ef4444;
    --info-color: #3b82f6;
    
    /* Gray Scale */
    --gray-50: #f9fafb;
    --gray-100: #f3f4f6;
    --gray-200: #e5e7eb;
    --gray-300: #d1d5db;
    --gray-400: #9ca3af;
    --gray-500: #6b7280;
    --gray-600: #4b5563;
    --gray-700: #374151;
    --gray-800: #1f2937;
    --gray-900: #111827;
    
    /* Spacing and Layout */
    --border-radius: 12px;
    --border-radius-lg: 16px;
    --border-radius-xl: 20px;
    --spacing-xs: 0.25rem;
    --spacing-sm: 0.5rem;
    --spacing-md: 1rem;
    --spacing-lg: 1.5rem;
    --spacing-xl: 2rem;
    --spacing-2xl: 3rem;
    
    /* Shadows */
    --shadow-sm: 0 1px 2px 0 rgba(0, 0, 0, 0.05);
    --shadow-md: 0 4px 6px -1px rgba(0, 0, 0, 0.1), 0 2px 4px -1px rgba(0, 0, 0, 0.06);
    --shadow-lg: 0 10px 15px -3px rgba(0, 0, 0, 0.1), 0 4px 6px -2px rgba(0, 0, 0, 0.05);
    --shadow-xl: 0 20px 25px -5px rgba(0, 0, 0, 0.1), 0 10px 10px -5px rgba(0, 0, 0, 0.04);
    --shadow-2xl: 0 25px 50px -12px rgba(0, 0, 0, 0.25);
    
    /* Transitions */
    --transition: all 0.3s cubic-bezier(0.4, 0, 0.2, 1);
    --transition-fast: all 0.15s ease-in-out;
    --transition-slow: all 0.5s ease-in-out;
    
    /* Z-Index Scale */
    --z-dropdown: 1000;
    --z-modal: 1050;
    --z-popover: 1060;
    --z-tooltip: 1070;
    --z-loading: 9999;
}

/* Base Dashboard Container */
.o_oe_sale_dashboard_17_container {
    font-family: 'Inter', 'Segoe UI', 'Roboto', -apple-system, BlinkMacSystemFont, sans-serif;
    background: linear-gradient(135deg, var(--gray-50) 0%, var(--gray-100) 100%);
    min-height: 100vh;
    padding: var(--spacing-xl);
    color: var(--gray-700);
    position: relative;
    line-height: 1.6;
}

/* Enhanced Loading States */
.loading-overlay {
    position: fixed;
    top: 0;
    left: 0;
    right: 0;
    bottom: 0;
    background: rgba(255, 255, 255, 0.95);
    backdrop-filter: blur(8px);
    display: flex;
    align-items: center;
    justify-content: center;
    z-index: var(--z-loading);
    animation: fadeIn 0.3s ease-in-out;
}

.loading-indicator {
    text-align: center;
    padding: var(--spacing-xl);
    background: white;
    border-radius: var(--border-radius-lg);
    box-shadow: var(--shadow-xl);
    min-width: 250px;
}

.spinner-ring {
    width: 60px;
    height: 60px;
    border: 4px solid var(--gray-200);
    border-top: 4px solid var(--primary-color);
    border-radius: 50%;
    animation: spin 1s linear infinite;
    margin: 0 auto var(--spacing-md);
}

.loading-text {
    font-size: 1.125rem;
    font-weight: 600;
    color: var(--gray-700);
    margin-bottom: var(--spacing-sm);
}

.loading-details {
    font-size: 0.875rem;
    color: var(--gray-500);
}

/* Enhanced Error Container */
.error-container {
    padding: var(--spacing-xl);
    margin: var(--spacing-xl) 0;
    background: linear-gradient(135deg, #fef2f2 0%, #fde8e8 100%);
    border: 1px solid #fca5a5;
    border-radius: var(--border-radius-lg);
    text-align: center;
    animation: slideInUp 0.5s ease-out;
}

.error-message {
    color: var(--danger-color);
    font-weight: 600;
}

.error-actions {
    margin-top: var(--spacing-lg);
}

.retry-btn {
    background: var(--danger-color);
    border: none;
    color: white;
    padding: var(--spacing-sm) var(--spacing-lg);
    border-radius: var(--border-radius);
    font-weight: 600;
    transition: var(--transition-fast);
    cursor: pointer;
}

.retry-btn:hover {
    background: #dc2626;
    transform: translateY(-1px);
    box-shadow: var(--shadow-md);
}

/* Enhanced Sample Data Banner */
.sample-data-banner {
    margin: var(--spacing-md);
    border-left: 4px solid var(--info-color);
    border-radius: var(--border-radius);
    animation: slideInDown 0.5s ease-out;
}

/* Dashboard Header */
.dashboard-header {
    background: white;
    border-radius: var(--border-radius-lg);
    padding: var(--spacing-xl);
    margin-bottom: var(--spacing-xl);
    box-shadow: var(--shadow-md);
    display: flex;
    justify-content: space-between;
    align-items: center;
    flex-wrap: wrap;
    gap: var(--spacing-lg);
}

.header-title h1 {
    font-size: 2.25rem;
    font-weight: 700;
    color: var(--gray-900);
    margin: 0 0 var(--spacing-sm) 0;
    background: linear-gradient(135deg, var(--primary-color) 0%, var(--accent-color) 100%);
    -webkit-background-clip: text;
    -webkit-text-fill-color: transparent;
    background-clip: text;
}

.header-subtitle {
    color: var(--gray-500);
    font-size: 1rem;
    display: flex;
    align-items: center;
    gap: var(--spacing-lg);
    flex-wrap: wrap;
}

.data-quality-indicator {
    font-weight: 600;
    font-size: 0.875rem;
    padding: var(--spacing-xs) var(--spacing-sm);
    background: var(--gray-100);
    border-radius: var(--border-radius);
}

.dashboard-controls {
    display: flex;
    flex-direction: column;
    align-items: flex-end;
    gap: var(--spacing-md);
}

.control-group {
    display: flex;
    gap: var(--spacing-sm);
    flex-wrap: wrap;
}

.control-group .btn {
    padding: var(--spacing-sm) var(--spacing-lg);
    border-radius: var(--border-radius);
    font-weight: 600;
    font-size: 0.875rem;
    transition: var(--transition);
    border: none;
    cursor: pointer;
    display: flex;
    align-items: center;
    gap: var(--spacing-sm);
    text-decoration: none;
    white-space: nowrap;
}

.btn-secondary {
    background: var(--gray-600);
    color: white;
}

.btn-secondary:hover {
    background: var(--gray-700);
    transform: translateY(-2px);
    box-shadow: var(--shadow-lg);
}

.btn-outline-primary {
    background: transparent;
    border: 2px solid var(--primary-color);
    color: var(--primary-color);
}

.btn-outline-primary:hover {
    background: var(--primary-color);
    color: white;
}

.btn-success {
    background: var(--success-color);
    color: white;
}

.btn-success:hover {
    background: #16a34a;
    transform: translateY(-2px);
    box-shadow: var(--shadow-lg);
}

.btn-warning {
    background: var(--warning-color);
    color: white;
}

.btn-warning:hover {
    background: #d97706;
    transform: translateY(-2px);
    box-shadow: var(--shadow-lg);
}

/* Enhanced Filters Section */
.filters-section {
    background: white;
    border-radius: var(--border-radius-lg);
    padding: var(--spacing-lg);
    margin-bottom: var(--spacing-xl);
    box-shadow: var(--shadow-md);
    display: flex;
    gap: var(--spacing-xl);
    flex-wrap: wrap;
    align-items: flex-start;
}

.filter-group {
    display: flex;
    flex-direction: column;
    gap: var(--spacing-sm);
    min-width: 200px;
    flex: 1;
}

.filter-label {
    font-weight: 600;
    color: var(--gray-700);
    font-size: 0.875rem;
    text-transform: uppercase;
    letter-spacing: 0.025em;
}

.date-inputs {
    display: flex;
    align-items: center;
    gap: var(--spacing-md);
    flex-wrap: wrap;
}

.date-separator {
    color: var(--gray-500);
    font-weight: 500;
}

.form-control {
    padding: var(--spacing-sm) var(--spacing-md);
    border: 2px solid var(--gray-200);
    border-radius: var(--border-radius);
    font-size: 0.875rem;
    transition: var(--transition-fast);
    background: white;
    min-width: 140px;
}

.form-control:focus {
    outline: none;
    border-color: var(--primary-color);
    box-shadow: 0 0 0 3px rgba(139, 0, 0, 0.1);
}

.sales-type-checkboxes {
    display: flex;
    flex-wrap: wrap;
    gap: var(--spacing-sm);
    max-height: 120px;
    overflow-y: auto;
}

.checkbox-item {
    display: flex;
    align-items: center;
    gap: var(--spacing-sm);
    padding: var(--spacing-sm) var(--spacing-md);
    background: var(--gray-50);
    border-radius: var(--border-radius);
    transition: var(--transition-fast);
    cursor: pointer;
    white-space: nowrap;
}

.checkbox-item:hover {
    background: var(--gray-100);
    transform: translateY(-1px);
}

.checkbox-item input[type="checkbox"] {
    width: 1.25rem;
    height: 1.25rem;
    accent-color: var(--primary-color);
}

.checkbox-item label {
    margin: 0;
    cursor: pointer;
    font-weight: 500;
    color: var(--gray-700);
    font-size: 0.875rem;
}

.quick-range-buttons {
    display: flex;
    gap: var(--spacing-xs);
    flex-wrap: wrap;
}

.quick-range-buttons .btn {
    padding: var(--spacing-xs) var(--spacing-sm);
    font-size: 0.75rem;
    border-radius: var(--border-radius);
    border: 1px solid var(--gray-300);
    background: white;
    color: var(--gray-600);
    cursor: pointer;
    transition: var(--transition-fast);
}

.quick-range-buttons .btn:hover {
    background: var(--primary-color);
    color: white;
    border-color: var(--primary-color);
}

/* Enhanced KPI Section */
.kpi-section {
    margin-bottom: var(--spacing-xl);
}

.kpi-row {
    display: grid;
    grid-template-columns: repeat(auto-fit, minmax(280px, 1fr));
    gap: var(--spacing-lg);
    margin-bottom: var(--spacing-lg);
}

.kpi-row.secondary {
    grid-template-columns: repeat(auto-fit, minmax(220px, 1fr));
}

.kpi-card {
    background: white;
    border-radius: var(--border-radius-lg);
    padding: var(--spacing-lg);
    box-shadow: var(--shadow-md);
    transition: var(--transition);
    position: relative;
    overflow: hidden;
    min-height: 160px;
    display: flex;
    align-items: center;
    gap: var(--spacing-lg);
    cursor: pointer;
=======
/* 
WARNING: This file contains 18 !important declarations.
Consider refactoring to use more specific selectors instead.
*/
/* Sales Dashboard Enhanced Styles - Custom Branding */

/* Custom Brand Colors */
:root {
    --brand-primary: var(--osus-primary);        /* Deep Maroon/Burgundy */
    --brand-gold: var(--osus-gold);           /* Light Gold */
    --brand-light-gold: var(--osus-light-gold);     /* Light Gold Background */
    --brand-dark-gold: var(--osus-dark-gold);      /* Dark Gold */
    --brand-white: var(--osus-white);          /* Pure White */
    --brand-light-gray: #F5F5F5;     /* Light Gray */
    --brand-dark: #2C1810;           /* Dark Brown */
    --brand-accent: var(--osus-accent);         /* Sienna (complementary) */
    --brand-success: #228B22;        /* Forest Green */
    --brand-warning: #FF8C00;        /* Dark Orange */
    --brand-danger: #DC143C;         /* Crimson */
    --brand-shadow: 0 4px 12px rgba(128, 0, 32, 0.15);
    --brand-gradient: linear-gradient(135deg, var(--osus-primary) 0%, var(--osus-accent) 50%, var(--osus-gold) 100%);
    --brand-card-gradient: linear-gradient(135deg, var(--osus-primary) 0%, #8B0000 100%);
}

/* Main container visibility improvements */
.o_oe_sale_dashboard_17_container {
    background: var(--brand-gradient);
    min-height: 100vh;
    padding: 20px;
    visibility: visible !important;
    opacity: 1 !important;
    display: block !important;
    color: var(--brand-white);
}

.o_oe_sale_dashboard_17_container .sales_dashboard_container {
    visibility: visible !important;
    opacity: 1 !important;
    display: block !important;
}

/* Chart container visibility */
/* Consider using BEM methodology: .o_module_name__chart_container */
.o_module_chart_container {
    visibility: visible !important;
    opacity: 1 !important;
    display: block !important;
    background: var(--brand-white);
    border-radius: 15px;
    padding: 25px;
    margin-bottom: 25px;
    box-shadow: var(--brand-shadow);
    border: 2px solid var(--brand-light-gold);
}

.chart_container canvas {
    visibility: visible !important;
    opacity: 1 !important;
    display: block !important;
    max-width: 100%;
    height: auto;
}

/* Override for better dashboard appearance */
.o_content .sales_dashboard_container {
    padding: 20px;
    background: var(--brand-gradient);
    min-height: calc(100vh - 100px);
}

/* Header improvements */
.sales_dashboard_container .dashboard_header {
    background: var(--brand-card-gradient);
    color: var(--brand-white);
    padding: 30px;
    border-radius: 15px;
    margin-bottom: 30px;
    box-shadow: var(--brand-shadow);
    border: 3px solid var(--brand-gold);
}

.dashboard_header h1 {
    color: var(--brand-white) !important;
    text-shadow: 2px 2px 4px rgba(0, 0, 0, 0.3);
}

.dashboard_header h2 {
    color: var(--brand-light-gold) !important;
    text-shadow: 1px 1px 2px rgba(0, 0, 0, 0.3);
}

/* Enhanced KPI cards */
.sales_dashboard_container .kpi_card {
    background: var(--brand-white);
    border-radius: 15px;
    padding: 25px;
    box-shadow: var(--brand-shadow);
    text-align: center;
    transition: all 0.3s ease;
    border-top: 4px solid var(--brand-primary);
    border-left: 2px solid var(--brand-gold);
}

.sales_dashboard_container .kpi_card:hover {
    transform: translateY(-8px);
    box-shadow: 0 15px 35px rgba(128, 0, 32, 0.25);
    border-top: 4px solid var(--brand-gold);
}

.kpi_card h3 {
    color: var(--brand-primary) !important;
    font-weight: bold;
    font-size: 2em;
}

.kpi_card p {
    color: var(--brand-dark) !important;
    font-weight: 600;
}

.kpi_icon i {
    color: var(--brand-primary) !important;
    font-size: 2.5em !important;
}

/* Chart container improvements */
.sales_dashboard_container .chart_container {
    background: white;
    border-radius: 15px;
    padding: 25px;
    box-shadow: 0 8px 25px rgba(0, 0, 0, 0.1);
    margin-bottom: 25px;
}

/* Loading indicator */
.sales_dashboard_container .loading_indicator {
    text-align: center;
    padding: 80px 20px;
    color: #6c757d;
}

/* Fallback Chart Styles - Custom Branding */
/* Consider using BEM methodology: .o_module_name__fallback-chart */
.o_module_fallback-chart {
    padding: 20px;
    background: var(--brand-white);
    border-radius: 10px;
    height: 100%;
    border: 2px solid var(--brand-light-gold);
    box-shadow: var(--brand-shadow);
}

.fallback-chart h4 {
    margin: 0 0 20px 0;
    color: var(--brand-primary);
    text-align: center;
    font-size: 1.2em;
    font-weight: 600;
    text-shadow: 1px 1px 2px rgba(128, 0, 32, 0.1);
}

/* Bar Charts */
/* Consider using BEM methodology: .o_module_name__chart-bars */
.o_module_chart-bars {
    display: flex;
    align-items: flex-end;
    justify-content: space-around;
    height: 250px;
    padding: 20px 0;
    border-bottom: 2px solid var(--brand-light-gold);
    margin-bottom: 10px;
}

/* Consider using BEM methodology: .o_module_name__chart-bar */
.o_module_chart-bar {
    position: relative;
    width: 40px;
    background: var(--brand-gradient);
    border-radius: 4px 4px 0 0;
    margin: 0 5px;
    min-height: 5px;
    transition: all 0.3s ease;
    border: 1px solid var(--brand-gold);
}

.chart-bar:hover {
    transform: scale(1.05);
    box-shadow: 0 5px 15px rgba(128, 0, 32, 0.3);
}

.chart-bar .bar-value {
    position: absolute;
    top: -25px;
    left: 50%;
    transform: translateX(-50%);
    font-size: 10px;
    font-weight: 600;
    color: var(--brand-primary);
    white-space: nowrap;
    background: var(--brand-light-gold);
    padding: 2px 6px;
    border-radius: 4px;
>>>>>>> f6d73981
}

.chart-bar .bar-label {
    position: absolute;
<<<<<<< HEAD
    top: 0;
    left: 0;
    right: 0;
    height: 4px;
    background: linear-gradient(90deg, var(--primary-color) 0%, var(--accent-color) 100%);
}

.kpi-card.primary::before {
    background: linear-gradient(90deg, var(--primary-color) 0%, var(--accent-color) 100%);
}

.kpi-card.success::before {
    background: linear-gradient(90deg, var(--success-color) 0%, #16a34a 100%);
}

.kpi-card.info::before {
    background: linear-gradient(90deg, var(--info-color) 0%, #2563eb 100%);
}

.kpi-card.warning::before {
    background: linear-gradient(90deg, var(--warning-color) 0%, #d97706 100%);
}

.kpi-card.outline {
    border: 2px solid var(--gray-200);
    box-shadow: var(--shadow-sm);
    background: var(--gray-50);
}

.kpi-card.outline::before {
    height: 2px;
}

.kpi-card:hover {
    transform: translateY(-4px);
    box-shadow: var(--shadow-xl);
}

.kpi-icon {
    width: 60px;
    height: 60px;
    border-radius: 50%;
    background: linear-gradient(135deg, var(--primary-color) 0%, var(--accent-color) 100%);
=======
    bottom: -30px;
    left: 50%;
    transform: translateX(-50%);
    font-size: 10px;
    color: var(--brand-dark);
    white-space: nowrap;
    max-width: 60px;
    overflow: hidden;
    text-overflow: ellipsis;
    font-weight: 600;
}

/* Horizontal Bar Charts */
/* Consider using BEM methodology: .o_module_name__chart-horizontal-bars */
.o_module_chart-horizontal-bars {
    padding: 10px 0;
}

/* Consider using BEM methodology: .o_module_name__horizontal-bar-item */
.o_module_horizontal-bar-item {
    margin-bottom: 15px;
    padding: 10px 0;
}

.horizontal-bar-item .bar-label {
    font-size: 12px;
    font-weight: 600;
    color: var(--brand-primary);
    margin-bottom: 5px;
}

/* Consider using BEM methodology: .o_module_name__bar-container */
.o_module_bar-container {
    position: relative;
    height: 25px;
    background: var(--brand-light-gold);
    border-radius: 12px;
    overflow: hidden;
    border: 1px solid var(--brand-gold);
}

/* Consider using BEM methodology: .o_module_name__bar-fill */
.o_module_bar-fill {
    height: 100%;
    background: var(--brand-gradient);
    border-radius: 12px;
    transition: width 0.8s ease;
}

.bar-container .bar-value {
    position: absolute;
    right: 10px;
    top: 50%;
    transform: translateY(-50%);
    font-size: 11px;
    font-weight: 600;
    color: var(--brand-primary);
    background: var(--brand-white);
    padding: 2px 6px;
    border-radius: 4px;
    border: 1px solid var(--brand-gold);
}

/* Pie Chart Fallback */
/* Consider using BEM methodology: .o_module_name__chart-pie */
.o_module_chart-pie {
    display: flex;
    flex-direction: column;
    gap: 10px;
    padding: 20px 0;
}

/* Consider using BEM methodology: .o_module_name__pie-item */
.o_module_pie-item {
>>>>>>> f6d73981
    display: flex;
    justify-content: space-between;
    align-items: center;
<<<<<<< HEAD
    justify-content: center;
    color: white;
    font-size: 1.5rem;
    flex-shrink: 0;
    box-shadow: var(--shadow-md);
}

.kpi-card.success .kpi-icon {
    background: linear-gradient(135deg, var(--success-color) 0%, #16a34a 100%);
}

.kpi-card.info .kpi-icon {
    background: linear-gradient(135deg, var(--info-color) 0%, #2563eb 100%);
}

.kpi-card.warning .kpi-icon {
    background: linear-gradient(135deg, var(--warning-color) 0%, #d97706 100%);
=======
    padding: 12px 15px;
    background: var(--brand-light-gold);
    border-radius: 8px;
    border-left: 4px solid var(--brand-primary);
    transition: all 0.3s ease;
    border: 1px solid var(--brand-gold);
}

.pie-item:hover {
    background: var(--brand-gold);
    transform: translateX(5px);
    box-shadow: var(--brand-shadow);
}

/* Consider using BEM methodology: .o_module_name__pie-label */
.o_module_pie-label {
    font-weight: 600;
    color: var(--brand-primary);
}

/* Consider using BEM methodology: .o_module_name__pie-value */
.o_module_pie-value {
    font-weight: 500;
    color: var(--brand-dark);
}

/* Responsive Design */
@media (max-width: 768px) {
/* Consider using BEM methodology: .o_module_name__chart-bars */
    .o_module_chart-bars {
        height: 200px;
        padding: 15px 0;
    }
    
/* Consider using BEM methodology: .o_module_name__chart-bar */
    .o_module_chart-bar {
        width: 30px;
        margin: 0 3px;
    }
    
    .chart-bar .bar-value {
        font-size: 9px;
    }
    
    .chart-bar .bar-label {
        font-size: 9px;
        max-width: 40px;
    }
    
/* Consider using BEM methodology: .o_module_name__fallback-chart */
    .o_module_fallback-chart {
        padding: 15px;
    }
    
    .fallback-chart h4 {
        font-size: 1.1em;
    }
>>>>>>> f6d73981
}

.sales_dashboard_container .loading_indicator i {
    color: #007bff;
    margin-bottom: 20px;
}

<<<<<<< HEAD
.kpi-value {
    font-size: 2rem;
    font-weight: 700;
    color: var(--gray-900);
    margin-bottom: var(--spacing-xs);
    line-height: 1;
}

.kpi-label {
    font-size: 1rem;
    font-weight: 600;
    color: var(--gray-600);
    margin-bottom: var(--spacing-xs);
}

.kpi-subtext {
    font-size: 0.75rem;
    color: var(--gray-500);
    text-transform: uppercase;
    letter-spacing: 0.025em;
    margin-bottom: var(--spacing-xs);
}

.kpi-amount {
    font-size: 0.875rem;
    color: var(--gray-500);
    font-weight: 500;
}

/* Categories Section */
.categories-section {
    margin-bottom: var(--spacing-xl);
}

.section-title {
    font-size: 1.75rem;
    font-weight: 700;
    color: var(--gray-900);
    margin-bottom: var(--spacing-lg);
    display: flex;
    align-items: center;
    gap: var(--spacing-md);
}

.section-title i {
    color: var(--primary-color);
    font-size: 1.5rem;
}

.category-grid {
    display: grid;
    grid-template-columns: repeat(auto-fit, minmax(350px, 1fr));
    gap: var(--spacing-lg);
}

.category-card {
    background: white;
    border-radius: var(--border-radius-lg);
    padding: var(--spacing-lg);
    box-shadow: var(--shadow-md);
    transition: var(--transition);
    border-left: 4px solid var(--primary-color);
}

.category-card:hover {
    transform: translateY(-2px);
    box-shadow: var(--shadow-lg);
}

.category-header {
    display: flex;
    justify-content: space-between;
    align-items: center;
    margin-bottom: var(--spacing-md);
    padding-bottom: var(--spacing-md);
    border-bottom: 1px solid var(--gray-200);
}

.category-header h4 {
    margin: 0;
    font-size: 1.25rem;
    font-weight: 600;
    color: var(--gray-900);
}

.category-total {
    font-size: 1.5rem;
    font-weight: 700;
    color: var(--primary-color);
}

.category-breakdown {
    display: flex;
    flex-direction: column;
    gap: var(--spacing-md);
    margin-bottom: var(--spacing-lg);
}

.breakdown-item {
    display: flex;
    align-items: center;
    gap: var(--spacing-md);
    padding: var(--spacing-sm);
    border-radius: var(--border-radius);
    transition: var(--transition-fast);
}

.breakdown-item:hover {
    background: var(--gray-50);
}

.breakdown-dot {
    width: 12px;
    height: 12px;
    border-radius: 50%;
    flex-shrink: 0;
}

.breakdown-dot.draft {
    background: var(--warning-color);
}

.breakdown-dot.sales {
    background: var(--info-color);
}

.breakdown-dot.invoice {
    background: var(--success-color);
}

.breakdown-label {
    flex: 1;
    font-weight: 500;
    color: var(--gray-700);
}

.breakdown-count {
    font-weight: 600;
    color: var(--gray-600);
    min-width: 40px;
    text-align: right;
}

.breakdown-amount {
    font-weight: 600;
    color: var(--gray-900);
    min-width: 80px;
    text-align: right;
}

.summary-metrics {
    display: grid;
    grid-template-columns: repeat(auto-fit, minmax(120px, 1fr));
    gap: var(--spacing-md);
    padding-top: var(--spacing-md);
    border-top: 1px solid var(--gray-200);
}

.metric-item {
    text-align: center;
}

.metric-label {
    font-size: 0.75rem;
    color: var(--gray-500);
    text-transform: uppercase;
    letter-spacing: 0.025em;
    margin-bottom: var(--spacing-xs);
}

.metric-value {
    font-size: 1.125rem;
    font-weight: 600;
    color: var(--gray-900);
}

/* Charts Section */
.charts-section {
    margin-bottom: var(--spacing-xl);
}

.charts-grid {
    display: grid;
    grid-template-columns: repeat(auto-fit, minmax(450px, 1fr));
    gap: var(--spacing-xl);
}

.chart-container {
    background: white;
    border-radius: var(--border-radius-lg);
    padding: var(--spacing-lg);
    box-shadow: var(--shadow-md);
    transition: var(--transition);
}

.chart-container.full-width {
    grid-column: 1 / -1;
    margin-bottom: var(--spacing-xl);
}

.chart-container:hover {
    box-shadow: var(--shadow-lg);
}

.chart-header {
    margin-bottom: var(--spacing-lg);
    padding-bottom: var(--spacing-md);
    border-bottom: 1px solid var(--gray-200);
}

.chart-title {
    margin: 0;
    font-size: 1.25rem;
    font-weight: 600;
    color: var(--gray-900);
    display: flex;
    align-items: center;
    gap: var(--spacing-sm);
}

.chart-title i {
    color: var(--primary-color);
}

.chart-subtitle {
    margin: var(--spacing-xs) 0 0 0;
    font-size: 0.875rem;
    color: var(--gray-500);
}

.chart-wrapper {
    position: relative;
    height: 350px;
}

.chart-canvas {
    max-height: 100%;
}

.chart-error {
    display: flex;
    align-items: center;
    justify-content: center;
    height: 200px;
    background: var(--gray-50);
    border: 1px solid var(--gray-200);
    border-radius: var(--border-radius);
    color: var(--gray-500);
}

/* Tables Section */
.tables-section {
    margin-bottom: var(--spacing-xl);
}

.table-container {
    background: white;
    border-radius: var(--border-radius-lg);
    padding: var(--spacing-lg);
    box-shadow: var(--shadow-md);
    overflow: hidden;
    margin-bottom: var(--spacing-xl);
}

.table-title {
    margin: 0 0 var(--spacing-lg) 0;
    font-size: 1.25rem;
    font-weight: 600;
    color: var(--gray-900);
    display: flex;
    align-items: center;
    gap: var(--spacing-sm);
    padding-bottom: var(--spacing-md);
    border-bottom: 1px solid var(--gray-200);
}

.table-title i {
    color: var(--primary-color);
}

.table-wrapper {
    overflow-x: auto;
}

.ranking-table {
    width: 100%;
    border-collapse: collapse;
}

.ranking-table th {
    background: var(--gray-50);
    color: var(--gray-700);
    font-weight: 600;
    padding: var(--spacing-md) var(--spacing-sm);
    text-align: left;
    border-bottom: 2px solid var(--gray-200);
    font-size: 0.875rem;
    text-transform: uppercase;
    letter-spacing: 0.025em;
    white-space: nowrap;
}

.ranking-table td {
    padding: var(--spacing-md) var(--spacing-sm);
    border-bottom: 1px solid var(--gray-200);
    font-size: 0.875rem;
    vertical-align: middle;
}

.ranking-table tr:hover {
    background: var(--gray-50);
}

.rank-cell {
    display: flex;
    align-items: center;
    gap: var(--spacing-sm);
    font-weight: 600;
}

.rank-number {
    width: 28px;
    height: 28px;
    border-radius: 50%;
    background: var(--gray-200);
    display: flex;
    align-items: center;
    justify-content: center;
    font-size: 0.75rem;
    color: var(--gray-700);
    font-weight: 600;
}

.rank-badge {
    font-size: 1.2rem;
}

.category-name {
    font-weight: 600;
    color: var(--gray-900);
}

.amount-cell, .avg-cell {
    font-weight: 600;
    color: var(--primary-color);
    text-align: right;
}

.count-cell {
    color: var(--gray-600);
    text-align: center;
    font-weight: 500;
}

/* Badge Components */
.badge {
    display: inline-block;
    padding: var(--spacing-xs) var(--spacing-sm);
    border-radius: 9999px;
    font-size: 0.75rem;
    font-weight: 600;
    text-transform: uppercase;
    letter-spacing: 0.025em;
    margin: var(--spacing-xs);
}

.badge.success {
    background: var(--success-color);
    color: white;
}

.badge.primary {
    background: var(--primary-color);
    color: white;
}

.badge.secondary {
    background: var(--gray-500);
    color: white;
}

.badge.info {
    background: var(--info-color);
    color: white;
}

.badge.warning {
    background: var(--warning-color);
    color: white;
}

.badge.danger {
    background: var(--danger-color);
    color: white;
}

/* No Data State */
.no-data {
    text-align: center;
    padding: var(--spacing-2xl);
    color: var(--gray-500);
}

.no-data-icon {
    font-size: 4rem;
    margin-bottom: var(--spacing-lg);
    opacity: 0.5;
}

.no-data h3 {
    color: var(--gray-700);
    margin-bottom: var(--spacing-md);
}

.no-data p {
    margin-bottom: var(--spacing-lg);
}

.no-data-actions {
    display: flex;
    gap: var(--spacing-md);
    justify-content: center;
    flex-wrap: wrap;
}

/* Dashboard Footer */
.dashboard-footer {
    background: white;
    border-radius: var(--border-radius-lg);
    padding: var(--spacing-lg);
    box-shadow: var(--shadow-md);
    margin-top: var(--spacing-xl);
}

.footer-content {
    display: flex;
    justify-content: space-between;
    align-items: center;
    flex-wrap: wrap;
    gap: var(--spacing-md);
}

.footer-item {
    display: flex;
    align-items: center;
    gap: var(--spacing-sm);
    font-size: 0.875rem;
    color: var(--gray-600);
}

.footer-item i {
    color: var(--primary-color);
}

/* Scroll to Top Button */
.scroll-to-top-btn {
    position: fixed;
    bottom: var(--spacing-xl);
    right: var(--spacing-xl);
    width: 50px;
    height: 50px;
    border-radius: 50%;
    background: var(--primary-color);
    color: white;
    border: none;
    box-shadow: var(--shadow-lg);
    cursor: pointer;
    transition: var(--transition);
    z-index: var(--z-dropdown);
    display: flex;
    align-items: center;
    justify-content: center;
}

.scroll-to-top-btn:hover {
    background: var(--secondary-color);
    transform: translateY(-2px);
    box-shadow: var(--shadow-xl);
}

/* Performance Indicator */
.performance-indicator {
    position: fixed;
    bottom: var(--spacing-md);
    left: var(--spacing-md);
    padding: var(--spacing-sm);
    background: var(--gray-800);
    color: var(--gray-300);
    border-radius: var(--border-radius);
    font-size: 0.75rem;
    z-index: var(--z-dropdown);
}

/* Animations */
@keyframes fadeIn {
    from {
        opacity: 0;
    }
    to {
        opacity: 1;
    }
}

@keyframes spin {
    to {
        transform: rotate(360deg);
    }
}

@keyframes slideInUp {
    from {
        transform: translateY(20px);
        opacity: 0;
    }
    to {
        transform: translateY(0);
        opacity: 1;
    }
}

@keyframes slideInDown {
    from {
        transform: translateY(-20px);
        opacity: 0;
    }
    to {
        transform: translateY(0);
        opacity: 1;
    }
}

@keyframes pulse {
    0%, 100% {
        opacity: 1;
    }
    50% {
        opacity: 0.5;
    }
}

/* Loading state for dashboard */
.dashboard-loading {
    pointer-events: none;
    user-select: none;
}

.dashboard-loading .kpi-card,
.dashboard-loading .chart-container,
.dashboard-loading .category-card,
.dashboard-loading .table-container {
    opacity: 0.7;
    animation: pulse 1.5s ease-in-out infinite;
}

/* Responsive Design */
@media (max-width: 1200px) {
    .charts-grid {
        grid-template-columns: 1fr;
    }
    
    .category-grid {
        grid-template-columns: repeat(auto-fit, minmax(300px, 1fr));
    }
}

@media (max-width: 768px) {
    .o_oe_sale_dashboard_17_container {
        padding: var(--spacing-md);
    }
    
    .dashboard-header {
        flex-direction: column;
        align-items: stretch;
        text-align: center;
    }
    
    .dashboard-controls {
        align-items: center;
    }
    
    .filters-section {
        flex-direction: column;
    }
    
    .kpi-row {
        grid-template-columns: 1fr;
    }
    
    .category-grid {
        grid-template-columns: 1fr;
    }
    
    .footer-content {
        flex-direction: column;
        text-align: center;
    }
    
    .control-group {
        justify-content: center;
    }
    
    .date-inputs {
        flex-direction: column;
        align-items: stretch;
    }
    
    .sales-type-checkboxes {
        max-height: 100px;
    }
}

@media (max-width: 480px) {
    .chart-wrapper {
        height: 250px;
    }
    
    .kpi-card {
        flex-direction: column;
        text-align: center;
        padding: var(--spacing-md);
        min-height: auto;
    }
    
    .kpi-icon {
        width: 50px;
        height: 50px;
        font-size: 1.25rem;
    }
    
    .ranking-table {
        font-size: 0.75rem;
    }
    
    .ranking-table th,
    .ranking-table td {
        padding: var(--spacing-sm) var(--spacing-xs);
    }
    
    .header-title h1 {
        font-size: 1.75rem;
    }
    
    .scroll-to-top-btn {
        width: 40px;
        height: 40px;
        bottom: var(--spacing-md);
        right: var(--spacing-md);
    }
}

/* Print Styles */
@media print {
    .o_oe_sale_dashboard_17_container {
        background: white;
        color: black;
        padding: 0;
    }
    
    .dashboard-controls,
    .filters-section,
    .scroll-to-top-btn,
    .performance-indicator {
        display: none !important;
    }
    
    .chart-container,
    .kpi-card,
    .category-card,
    .table-container {
        break-inside: avoid;
        box-shadow: none;
        border: 1px solid #ccc;
        margin-bottom: var(--spacing-md);
    }
    
    .dashboard-header {
        box-shadow: none;
        border-bottom: 2px solid #ccc;
    }
}

/* Dark Mode Support */
@media (prefers-color-scheme: dark) {
    :root {
        --gray-50: #1f2937;
        --gray-100: #374151;
        --gray-200: #4b5563;
        --gray-300: #6b7280;
        --gray-400: #9ca3af;
        --gray-500: #d1d5db;
        --gray-600: #e5e7eb;
        --gray-700: #f3f4f6;
        --gray-800: #f9fafb;
        --gray-900: #ffffff;
    }
    
    .o_oe_sale_dashboard_17_container {
        background: linear-gradient(135deg, #1f2937 0%, #111827 100%);
    }
    
    .loading-overlay {
        background: rgba(31, 41, 55, 0.95);
    }
    
    .loading-indicator {
        background: var(--gray-800);
        color: var(--gray-100);
    }
}

/* Accessibility Improvements */
@media (prefers-reduced-motion: reduce) {
    * {
        animation-duration: 0.01ms !important;
        animation-iteration-count: 1 !important;
        transition-duration: 0.01ms !important;
    }
}

/* Focus Styles */
.btn:focus,
.form-control:focus,
.checkbox-item:focus-within {
    outline: 2px solid var(--primary-color);
    outline-offset: 2px;
}

/* High Contrast Mode */
@media (prefers-contrast: high) {
    .kpi-card,
    .chart-container,
    .category-card,
    .table-container {
        border: 2px solid var(--gray-900);
=======
/* Responsive adjustments */
@media (max-width: 768px) {
/* Consider using BEM methodology: .o_module_name__sales_dashboard_container */
    .o_module_sales_dashboard_container {
        padding: 15px;
    }
    
    .sales_dashboard_container .dashboard_header {
        padding: 20px;
        text-align: center;
    }
}

/* Fallback Chart Styling */
/* Consider using BEM methodology: .o_module_name__fallback-chart */
.o_module_fallback-chart {
    padding: 20px;
    background: var(--brand-white);
    border-radius: 8px;
    border: 2px solid var(--brand-primary);
    box-shadow: 0 4px 8px rgba(128, 0, 32, 0.1);
}

.fallback-chart h4 {
    color: var(--brand-primary);
    margin-bottom: 16px;
    text-align: center;
    font-weight: 600;
}

/* Consider using BEM methodology: .o_module_name__chart-bars */
.o_module_chart-bars {
    display: flex;
    align-items: end;
    justify-content: space-around;
    height: 200px;
    gap: 8px;
    border-bottom: 2px solid var(--brand-primary);
    padding: 10px;
}

/* Consider using BEM methodology: .o_module_name__chart-group */
.o_module_chart-group {
    display: flex;
    flex-direction: column;
    align-items: center;
    min-width: 60px;
}

/* Consider using BEM methodology: .o_module_name__bar-group */
.o_module_bar-group {
    display: flex;
    align-items: end;
    gap: 2px;
    height: 180px;
}

/* Consider using BEM methodology: .o_module_name__chart-bar */
.o_module_chart-bar {
    width: 18px;
    min-height: 5px;
    border-radius: 4px 4px 0 0;
    position: relative;
    transition: all 0.3s ease;
}

.chart-bar:hover {
    transform: translateY(-2px);
    box-shadow: 0 4px 8px rgba(128, 0, 32, 0.3);
}

/* Consider using BEM methodology: .o_module_name__bar-value */
.o_module_bar-value {
    position: absolute;
    top: -25px;
    left: 50%;
    transform: translateX(-50%);
    font-size: 10px;
    font-weight: 600;
    color: var(--brand-primary);
    white-space: nowrap;
}

/* Consider using BEM methodology: .o_module_name__bar-label */
.o_module_bar-label {
    margin-top: 8px;
    font-size: 12px;
    color: var(--brand-primary);
    text-align: center;
    font-weight: 500;
    max-width: 80px;
    overflow: hidden;
    text-overflow: ellipsis;
}

/* Trend Legend */
/* Consider using BEM methodology: .o_module_name__trend-legend */
.o_module_trend-legend {
    display: flex;
    justify-content: center;
    gap: 20px;
    margin-bottom: 16px;
    font-size: 12px;
    font-weight: 600;
}

/* Pie Chart Styling */
/* Consider using BEM methodology: .o_module_name__chart-pie */
.o_module_chart-pie {
    display: grid;
    gap: 8px;
    padding: 10px;
}

/* Consider using BEM methodology: .o_module_name__pie-item */
.o_module_pie-item {
    display: flex;
    justify-content: space-between;
    align-items: center;
    padding: 8px 12px;
    border-left: 6px solid;
    background: rgba(128, 0, 32, 0.05);
    border-radius: 0 4px 4px 0;
    transition: all 0.3s ease;
}

.pie-item:hover {
    background: rgba(128, 0, 32, 0.1);
    transform: translateX(4px);
}

/* Consider using BEM methodology: .o_module_name__pie-label */
.o_module_pie-label {
    font-weight: 500;
    color: var(--brand-primary);
}

/* Consider using BEM methodology: .o_module_name__pie-value */
.o_module_pie-value {
    font-weight: 600;
    color: var(--brand-gold);
}

/* Horizontal Bar Chart */
/* Consider using BEM methodology: .o_module_name__chart-horizontal-bars */
.o_module_chart-horizontal-bars {
    display: grid;
    gap: 12px;
    padding: 10px;
}

/* Consider using BEM methodology: .o_module_name__horizontal-bar-item */
.o_module_horizontal-bar-item {
    display: grid;
    grid-template-columns: 150px 1fr;
    gap: 12px;
    align-items: center;
}

/* Consider using BEM methodology: .o_module_name__bar-container */
.o_module_bar-container {
    position: relative;
    height: 24px;
    background: rgba(128, 0, 32, 0.1);
    border-radius: 12px;
    overflow: hidden;
}

/* Consider using BEM methodology: .o_module_name__bar-fill */
.o_module_bar-fill {
    height: 100%;
    border-radius: 12px;
    transition: width 0.6s ease;
    position: relative;
}

.horizontal-bar-item .bar-value {
    position: absolute;
    right: 8px;
    top: 50%;
    transform: translateY(-50%);
    font-size: 11px;
    font-weight: 600;
    color: var(--brand-primary);
    z-index: 2;
}

.horizontal-bar-item .bar-label {
    font-size: 12px;
    font-weight: 500;
    color: var(--brand-primary);
    text-align: right;
    overflow: hidden;
    text-overflow: ellipsis;
    white-space: nowrap;
}

/* Mobile Responsive for Fallback Charts */
@media (max-width: 768px) {
/* Consider using BEM methodology: .o_module_name__chart-bars */
    .o_module_chart-bars {
        height: 150px;
        gap: 4px;
    }
    
/* Consider using BEM methodology: .o_module_name__chart-bar */
    .o_module_chart-bar {
        width: 14px;
    }
    
/* Consider using BEM methodology: .o_module_name__bar-group */
    .o_module_bar-group {
        height: 130px;
        gap: 1px;
    }
    
/* Consider using BEM methodology: .o_module_name__horizontal-bar-item */
    .o_module_horizontal-bar-item {
        grid-template-columns: 120px 1fr;
        gap: 8px;
    }
    
/* Consider using BEM methodology: .o_module_name__trend-legend */
    .o_module_trend-legend {
        flex-direction: column;
        gap: 8px;
        font-size: 11px;
    }
}

/* Agent and Broker Ranking Styles */
.kpi_section .col-md-3 .kpi_card {
    transition: transform 0.3s ease, box-shadow 0.3s ease;
}

.kpi_section .col-md-3 .kpi_card:hover {
    transform: translateY(-5px);
    box-shadow: 0 8px 20px rgba(128, 0, 32, 0.25);
}

/* Sale Type Filter Styling */
#sale_type_filter {
    border: 2px solid var(--brand-gold);
    border-radius: 8px;
    padding: 8px;
    background: var(--brand-white);
    color: var(--brand-primary);
    min-height: 40px;
}

#sale_type_filter option:checked {
    background: var(--brand-gold);
    color: var(--brand-primary);
}

/* Agent and Broker Chart Specific Styles */
#agent_ranking_chart, #broker_ranking_chart {
    background: var(--brand-white);
    border-radius: 10px;
    padding: 15px;
    min-height: 250px;
}

/* Performance Table Enhancements */
/* Consider using BEM methodology: .o_module_name__table_container */
.o_module_table_container {
    background: var(--brand-white);
    border-radius: 15px;
    padding: 20px;
    margin-bottom: 20px;
    box-shadow: var(--brand-shadow);
    border: 2px solid var(--brand-light-gold);
}

.table_container h4 {
    color: var(--brand-primary);
    font-weight: bold;
    margin-bottom: 15px;
    border-bottom: 2px solid var(--brand-gold);
    padding-bottom: 10px;
}

.table-striped tbody tr:nth-of-type(odd) {
    background-color: var(--brand-light-gold);
}

.table-striped tbody tr:hover {
    background-color: var(--brand-gold);
    color: var(--brand-primary);
    font-weight: 500;
    transition: all 0.3s ease;
}

.table th {
    background: var(--brand-primary);
    color: var(--brand-white);
    font-weight: bold;
    border: none;
    padding: 12px 8px;
    text-align: center;
}

.table td {
    color: var(--brand-primary);
    font-weight: 500;
    border: 1px solid var(--brand-light-gold);
    padding: 10px 8px;
    text-align: center;
    vertical-align: middle;
}

/* Enhanced Filter Section */
/* Consider using BEM methodology: .o_module_name__dashboard_filters */
.o_module_dashboard_filters {
    background: rgba(255, 255, 255, 0.9);
    border-radius: 15px;
    padding: 20px;
    border: 2px solid var(--brand-gold);
    box-shadow: var(--brand-shadow);
}

.dashboard_filters .form-group {
    margin-bottom: 15px;
}

.dashboard_filters label {
    color: var(--brand-primary);
    font-weight: bold;
    margin-bottom: 5px;
    display: block;
}

.dashboard_filters .form-control {
    border: 2px solid var(--brand-gold);
    border-radius: 8px;
    padding: 8px 12px;
    background: var(--brand-white);
    color: var(--brand-primary);
}

.dashboard_filters .form-control:focus {
    border-color: var(--brand-primary);
    box-shadow: 0 0 8px rgba(128, 0, 32, 0.3);
}

.dashboard_filters .btn {
    margin: 5px;
    padding: 10px 20px;
    font-weight: bold;
    border-radius: 8px;
    transition: all 0.3s ease;
}

.dashboard_filters .btn-primary {
    background: var(--brand-primary);
    border-color: var(--brand-primary);
    color: var(--brand-white);
}

.dashboard_filters .btn-primary:hover {
    background: var(--brand-accent);
    border-color: var(--brand-accent);
    transform: translateY(-2px);
    box-shadow: 0 4px 12px rgba(128, 0, 32, 0.3);
}

.dashboard_filters .btn-info {
    background: var(--brand-gold);
    border-color: var(--brand-gold);
    color: var(--brand-primary);
}

.dashboard_filters .btn-info:hover {
    background: var(--brand-dark-gold);
    border-color: var(--brand-dark-gold);
    transform: translateY(-2px);
    box-shadow: 0 4px 12px rgba(255, 215, 0, 0.3);
}

/* Responsive Enhancements for New Components */
@media (max-width: 768px) {
/* Consider using BEM methodology: .o_module_name__dashboard_filters */
    .o_module_dashboard_filters {
        margin-bottom: 20px;
    }
    
    .dashboard_filters .form-group {
        margin-bottom: 10px;
    }
    
/* Consider using BEM methodology: .o_module_name__table_container */
    .o_module_table_container {
        overflow-x: auto;
        padding: 15px;
    }
    
    .table {
        font-size: 12px;
    }
    
    .table th, .table td {
        padding: 8px 4px;
    }
    
    #agent_ranking_chart, #broker_ranking_chart {
        min-height: 200px;
        padding: 10px;
>>>>>>> f6d73981
    }
}<|MERGE_RESOLUTION|>--- conflicted
+++ resolved
@@ -1,425 +1,3 @@
-<<<<<<< HEAD
-/* Enhanced Production-Ready Dashboard Styles */
-
-/* CSS Custom Properties for Production Theme */
-:root {
-    --primary-color: #8b0000;
-    --secondary-color: #722f37;
-    --accent-color: #d4af37;
-    --success-color: #22c55e;
-    --warning-color: #f59e0b;
-    --danger-color: #ef4444;
-    --info-color: #3b82f6;
-    
-    /* Gray Scale */
-    --gray-50: #f9fafb;
-    --gray-100: #f3f4f6;
-    --gray-200: #e5e7eb;
-    --gray-300: #d1d5db;
-    --gray-400: #9ca3af;
-    --gray-500: #6b7280;
-    --gray-600: #4b5563;
-    --gray-700: #374151;
-    --gray-800: #1f2937;
-    --gray-900: #111827;
-    
-    /* Spacing and Layout */
-    --border-radius: 12px;
-    --border-radius-lg: 16px;
-    --border-radius-xl: 20px;
-    --spacing-xs: 0.25rem;
-    --spacing-sm: 0.5rem;
-    --spacing-md: 1rem;
-    --spacing-lg: 1.5rem;
-    --spacing-xl: 2rem;
-    --spacing-2xl: 3rem;
-    
-    /* Shadows */
-    --shadow-sm: 0 1px 2px 0 rgba(0, 0, 0, 0.05);
-    --shadow-md: 0 4px 6px -1px rgba(0, 0, 0, 0.1), 0 2px 4px -1px rgba(0, 0, 0, 0.06);
-    --shadow-lg: 0 10px 15px -3px rgba(0, 0, 0, 0.1), 0 4px 6px -2px rgba(0, 0, 0, 0.05);
-    --shadow-xl: 0 20px 25px -5px rgba(0, 0, 0, 0.1), 0 10px 10px -5px rgba(0, 0, 0, 0.04);
-    --shadow-2xl: 0 25px 50px -12px rgba(0, 0, 0, 0.25);
-    
-    /* Transitions */
-    --transition: all 0.3s cubic-bezier(0.4, 0, 0.2, 1);
-    --transition-fast: all 0.15s ease-in-out;
-    --transition-slow: all 0.5s ease-in-out;
-    
-    /* Z-Index Scale */
-    --z-dropdown: 1000;
-    --z-modal: 1050;
-    --z-popover: 1060;
-    --z-tooltip: 1070;
-    --z-loading: 9999;
-}
-
-/* Base Dashboard Container */
-.o_oe_sale_dashboard_17_container {
-    font-family: 'Inter', 'Segoe UI', 'Roboto', -apple-system, BlinkMacSystemFont, sans-serif;
-    background: linear-gradient(135deg, var(--gray-50) 0%, var(--gray-100) 100%);
-    min-height: 100vh;
-    padding: var(--spacing-xl);
-    color: var(--gray-700);
-    position: relative;
-    line-height: 1.6;
-}
-
-/* Enhanced Loading States */
-.loading-overlay {
-    position: fixed;
-    top: 0;
-    left: 0;
-    right: 0;
-    bottom: 0;
-    background: rgba(255, 255, 255, 0.95);
-    backdrop-filter: blur(8px);
-    display: flex;
-    align-items: center;
-    justify-content: center;
-    z-index: var(--z-loading);
-    animation: fadeIn 0.3s ease-in-out;
-}
-
-.loading-indicator {
-    text-align: center;
-    padding: var(--spacing-xl);
-    background: white;
-    border-radius: var(--border-radius-lg);
-    box-shadow: var(--shadow-xl);
-    min-width: 250px;
-}
-
-.spinner-ring {
-    width: 60px;
-    height: 60px;
-    border: 4px solid var(--gray-200);
-    border-top: 4px solid var(--primary-color);
-    border-radius: 50%;
-    animation: spin 1s linear infinite;
-    margin: 0 auto var(--spacing-md);
-}
-
-.loading-text {
-    font-size: 1.125rem;
-    font-weight: 600;
-    color: var(--gray-700);
-    margin-bottom: var(--spacing-sm);
-}
-
-.loading-details {
-    font-size: 0.875rem;
-    color: var(--gray-500);
-}
-
-/* Enhanced Error Container */
-.error-container {
-    padding: var(--spacing-xl);
-    margin: var(--spacing-xl) 0;
-    background: linear-gradient(135deg, #fef2f2 0%, #fde8e8 100%);
-    border: 1px solid #fca5a5;
-    border-radius: var(--border-radius-lg);
-    text-align: center;
-    animation: slideInUp 0.5s ease-out;
-}
-
-.error-message {
-    color: var(--danger-color);
-    font-weight: 600;
-}
-
-.error-actions {
-    margin-top: var(--spacing-lg);
-}
-
-.retry-btn {
-    background: var(--danger-color);
-    border: none;
-    color: white;
-    padding: var(--spacing-sm) var(--spacing-lg);
-    border-radius: var(--border-radius);
-    font-weight: 600;
-    transition: var(--transition-fast);
-    cursor: pointer;
-}
-
-.retry-btn:hover {
-    background: #dc2626;
-    transform: translateY(-1px);
-    box-shadow: var(--shadow-md);
-}
-
-/* Enhanced Sample Data Banner */
-.sample-data-banner {
-    margin: var(--spacing-md);
-    border-left: 4px solid var(--info-color);
-    border-radius: var(--border-radius);
-    animation: slideInDown 0.5s ease-out;
-}
-
-/* Dashboard Header */
-.dashboard-header {
-    background: white;
-    border-radius: var(--border-radius-lg);
-    padding: var(--spacing-xl);
-    margin-bottom: var(--spacing-xl);
-    box-shadow: var(--shadow-md);
-    display: flex;
-    justify-content: space-between;
-    align-items: center;
-    flex-wrap: wrap;
-    gap: var(--spacing-lg);
-}
-
-.header-title h1 {
-    font-size: 2.25rem;
-    font-weight: 700;
-    color: var(--gray-900);
-    margin: 0 0 var(--spacing-sm) 0;
-    background: linear-gradient(135deg, var(--primary-color) 0%, var(--accent-color) 100%);
-    -webkit-background-clip: text;
-    -webkit-text-fill-color: transparent;
-    background-clip: text;
-}
-
-.header-subtitle {
-    color: var(--gray-500);
-    font-size: 1rem;
-    display: flex;
-    align-items: center;
-    gap: var(--spacing-lg);
-    flex-wrap: wrap;
-}
-
-.data-quality-indicator {
-    font-weight: 600;
-    font-size: 0.875rem;
-    padding: var(--spacing-xs) var(--spacing-sm);
-    background: var(--gray-100);
-    border-radius: var(--border-radius);
-}
-
-.dashboard-controls {
-    display: flex;
-    flex-direction: column;
-    align-items: flex-end;
-    gap: var(--spacing-md);
-}
-
-.control-group {
-    display: flex;
-    gap: var(--spacing-sm);
-    flex-wrap: wrap;
-}
-
-.control-group .btn {
-    padding: var(--spacing-sm) var(--spacing-lg);
-    border-radius: var(--border-radius);
-    font-weight: 600;
-    font-size: 0.875rem;
-    transition: var(--transition);
-    border: none;
-    cursor: pointer;
-    display: flex;
-    align-items: center;
-    gap: var(--spacing-sm);
-    text-decoration: none;
-    white-space: nowrap;
-}
-
-.btn-secondary {
-    background: var(--gray-600);
-    color: white;
-}
-
-.btn-secondary:hover {
-    background: var(--gray-700);
-    transform: translateY(-2px);
-    box-shadow: var(--shadow-lg);
-}
-
-.btn-outline-primary {
-    background: transparent;
-    border: 2px solid var(--primary-color);
-    color: var(--primary-color);
-}
-
-.btn-outline-primary:hover {
-    background: var(--primary-color);
-    color: white;
-}
-
-.btn-success {
-    background: var(--success-color);
-    color: white;
-}
-
-.btn-success:hover {
-    background: #16a34a;
-    transform: translateY(-2px);
-    box-shadow: var(--shadow-lg);
-}
-
-.btn-warning {
-    background: var(--warning-color);
-    color: white;
-}
-
-.btn-warning:hover {
-    background: #d97706;
-    transform: translateY(-2px);
-    box-shadow: var(--shadow-lg);
-}
-
-/* Enhanced Filters Section */
-.filters-section {
-    background: white;
-    border-radius: var(--border-radius-lg);
-    padding: var(--spacing-lg);
-    margin-bottom: var(--spacing-xl);
-    box-shadow: var(--shadow-md);
-    display: flex;
-    gap: var(--spacing-xl);
-    flex-wrap: wrap;
-    align-items: flex-start;
-}
-
-.filter-group {
-    display: flex;
-    flex-direction: column;
-    gap: var(--spacing-sm);
-    min-width: 200px;
-    flex: 1;
-}
-
-.filter-label {
-    font-weight: 600;
-    color: var(--gray-700);
-    font-size: 0.875rem;
-    text-transform: uppercase;
-    letter-spacing: 0.025em;
-}
-
-.date-inputs {
-    display: flex;
-    align-items: center;
-    gap: var(--spacing-md);
-    flex-wrap: wrap;
-}
-
-.date-separator {
-    color: var(--gray-500);
-    font-weight: 500;
-}
-
-.form-control {
-    padding: var(--spacing-sm) var(--spacing-md);
-    border: 2px solid var(--gray-200);
-    border-radius: var(--border-radius);
-    font-size: 0.875rem;
-    transition: var(--transition-fast);
-    background: white;
-    min-width: 140px;
-}
-
-.form-control:focus {
-    outline: none;
-    border-color: var(--primary-color);
-    box-shadow: 0 0 0 3px rgba(139, 0, 0, 0.1);
-}
-
-.sales-type-checkboxes {
-    display: flex;
-    flex-wrap: wrap;
-    gap: var(--spacing-sm);
-    max-height: 120px;
-    overflow-y: auto;
-}
-
-.checkbox-item {
-    display: flex;
-    align-items: center;
-    gap: var(--spacing-sm);
-    padding: var(--spacing-sm) var(--spacing-md);
-    background: var(--gray-50);
-    border-radius: var(--border-radius);
-    transition: var(--transition-fast);
-    cursor: pointer;
-    white-space: nowrap;
-}
-
-.checkbox-item:hover {
-    background: var(--gray-100);
-    transform: translateY(-1px);
-}
-
-.checkbox-item input[type="checkbox"] {
-    width: 1.25rem;
-    height: 1.25rem;
-    accent-color: var(--primary-color);
-}
-
-.checkbox-item label {
-    margin: 0;
-    cursor: pointer;
-    font-weight: 500;
-    color: var(--gray-700);
-    font-size: 0.875rem;
-}
-
-.quick-range-buttons {
-    display: flex;
-    gap: var(--spacing-xs);
-    flex-wrap: wrap;
-}
-
-.quick-range-buttons .btn {
-    padding: var(--spacing-xs) var(--spacing-sm);
-    font-size: 0.75rem;
-    border-radius: var(--border-radius);
-    border: 1px solid var(--gray-300);
-    background: white;
-    color: var(--gray-600);
-    cursor: pointer;
-    transition: var(--transition-fast);
-}
-
-.quick-range-buttons .btn:hover {
-    background: var(--primary-color);
-    color: white;
-    border-color: var(--primary-color);
-}
-
-/* Enhanced KPI Section */
-.kpi-section {
-    margin-bottom: var(--spacing-xl);
-}
-
-.kpi-row {
-    display: grid;
-    grid-template-columns: repeat(auto-fit, minmax(280px, 1fr));
-    gap: var(--spacing-lg);
-    margin-bottom: var(--spacing-lg);
-}
-
-.kpi-row.secondary {
-    grid-template-columns: repeat(auto-fit, minmax(220px, 1fr));
-}
-
-.kpi-card {
-    background: white;
-    border-radius: var(--border-radius-lg);
-    padding: var(--spacing-lg);
-    box-shadow: var(--shadow-md);
-    transition: var(--transition);
-    position: relative;
-    overflow: hidden;
-    min-height: 160px;
-    display: flex;
-    align-items: center;
-    gap: var(--spacing-lg);
-    cursor: pointer;
-=======
 /* 
 WARNING: This file contains 18 !important declarations.
 Consider refactoring to use more specific selectors instead.
@@ -622,56 +200,10 @@
     background: var(--brand-light-gold);
     padding: 2px 6px;
     border-radius: 4px;
->>>>>>> f6d73981
 }
 
 .chart-bar .bar-label {
     position: absolute;
-<<<<<<< HEAD
-    top: 0;
-    left: 0;
-    right: 0;
-    height: 4px;
-    background: linear-gradient(90deg, var(--primary-color) 0%, var(--accent-color) 100%);
-}
-
-.kpi-card.primary::before {
-    background: linear-gradient(90deg, var(--primary-color) 0%, var(--accent-color) 100%);
-}
-
-.kpi-card.success::before {
-    background: linear-gradient(90deg, var(--success-color) 0%, #16a34a 100%);
-}
-
-.kpi-card.info::before {
-    background: linear-gradient(90deg, var(--info-color) 0%, #2563eb 100%);
-}
-
-.kpi-card.warning::before {
-    background: linear-gradient(90deg, var(--warning-color) 0%, #d97706 100%);
-}
-
-.kpi-card.outline {
-    border: 2px solid var(--gray-200);
-    box-shadow: var(--shadow-sm);
-    background: var(--gray-50);
-}
-
-.kpi-card.outline::before {
-    height: 2px;
-}
-
-.kpi-card:hover {
-    transform: translateY(-4px);
-    box-shadow: var(--shadow-xl);
-}
-
-.kpi-icon {
-    width: 60px;
-    height: 60px;
-    border-radius: 50%;
-    background: linear-gradient(135deg, var(--primary-color) 0%, var(--accent-color) 100%);
-=======
     bottom: -30px;
     left: 50%;
     transform: translateX(-50%);
@@ -746,29 +278,9 @@
 
 /* Consider using BEM methodology: .o_module_name__pie-item */
 .o_module_pie-item {
->>>>>>> f6d73981
     display: flex;
     justify-content: space-between;
     align-items: center;
-<<<<<<< HEAD
-    justify-content: center;
-    color: white;
-    font-size: 1.5rem;
-    flex-shrink: 0;
-    box-shadow: var(--shadow-md);
-}
-
-.kpi-card.success .kpi-icon {
-    background: linear-gradient(135deg, var(--success-color) 0%, #16a34a 100%);
-}
-
-.kpi-card.info .kpi-icon {
-    background: linear-gradient(135deg, var(--info-color) 0%, #2563eb 100%);
-}
-
-.kpi-card.warning .kpi-icon {
-    background: linear-gradient(135deg, var(--warning-color) 0%, #d97706 100%);
-=======
     padding: 12px 15px;
     background: var(--brand-light-gold);
     border-radius: 8px;
@@ -826,7 +338,6 @@
     .fallback-chart h4 {
         font-size: 1.1em;
     }
->>>>>>> f6d73981
 }
 
 .sales_dashboard_container .loading_indicator i {
@@ -834,742 +345,6 @@
     margin-bottom: 20px;
 }
 
-<<<<<<< HEAD
-.kpi-value {
-    font-size: 2rem;
-    font-weight: 700;
-    color: var(--gray-900);
-    margin-bottom: var(--spacing-xs);
-    line-height: 1;
-}
-
-.kpi-label {
-    font-size: 1rem;
-    font-weight: 600;
-    color: var(--gray-600);
-    margin-bottom: var(--spacing-xs);
-}
-
-.kpi-subtext {
-    font-size: 0.75rem;
-    color: var(--gray-500);
-    text-transform: uppercase;
-    letter-spacing: 0.025em;
-    margin-bottom: var(--spacing-xs);
-}
-
-.kpi-amount {
-    font-size: 0.875rem;
-    color: var(--gray-500);
-    font-weight: 500;
-}
-
-/* Categories Section */
-.categories-section {
-    margin-bottom: var(--spacing-xl);
-}
-
-.section-title {
-    font-size: 1.75rem;
-    font-weight: 700;
-    color: var(--gray-900);
-    margin-bottom: var(--spacing-lg);
-    display: flex;
-    align-items: center;
-    gap: var(--spacing-md);
-}
-
-.section-title i {
-    color: var(--primary-color);
-    font-size: 1.5rem;
-}
-
-.category-grid {
-    display: grid;
-    grid-template-columns: repeat(auto-fit, minmax(350px, 1fr));
-    gap: var(--spacing-lg);
-}
-
-.category-card {
-    background: white;
-    border-radius: var(--border-radius-lg);
-    padding: var(--spacing-lg);
-    box-shadow: var(--shadow-md);
-    transition: var(--transition);
-    border-left: 4px solid var(--primary-color);
-}
-
-.category-card:hover {
-    transform: translateY(-2px);
-    box-shadow: var(--shadow-lg);
-}
-
-.category-header {
-    display: flex;
-    justify-content: space-between;
-    align-items: center;
-    margin-bottom: var(--spacing-md);
-    padding-bottom: var(--spacing-md);
-    border-bottom: 1px solid var(--gray-200);
-}
-
-.category-header h4 {
-    margin: 0;
-    font-size: 1.25rem;
-    font-weight: 600;
-    color: var(--gray-900);
-}
-
-.category-total {
-    font-size: 1.5rem;
-    font-weight: 700;
-    color: var(--primary-color);
-}
-
-.category-breakdown {
-    display: flex;
-    flex-direction: column;
-    gap: var(--spacing-md);
-    margin-bottom: var(--spacing-lg);
-}
-
-.breakdown-item {
-    display: flex;
-    align-items: center;
-    gap: var(--spacing-md);
-    padding: var(--spacing-sm);
-    border-radius: var(--border-radius);
-    transition: var(--transition-fast);
-}
-
-.breakdown-item:hover {
-    background: var(--gray-50);
-}
-
-.breakdown-dot {
-    width: 12px;
-    height: 12px;
-    border-radius: 50%;
-    flex-shrink: 0;
-}
-
-.breakdown-dot.draft {
-    background: var(--warning-color);
-}
-
-.breakdown-dot.sales {
-    background: var(--info-color);
-}
-
-.breakdown-dot.invoice {
-    background: var(--success-color);
-}
-
-.breakdown-label {
-    flex: 1;
-    font-weight: 500;
-    color: var(--gray-700);
-}
-
-.breakdown-count {
-    font-weight: 600;
-    color: var(--gray-600);
-    min-width: 40px;
-    text-align: right;
-}
-
-.breakdown-amount {
-    font-weight: 600;
-    color: var(--gray-900);
-    min-width: 80px;
-    text-align: right;
-}
-
-.summary-metrics {
-    display: grid;
-    grid-template-columns: repeat(auto-fit, minmax(120px, 1fr));
-    gap: var(--spacing-md);
-    padding-top: var(--spacing-md);
-    border-top: 1px solid var(--gray-200);
-}
-
-.metric-item {
-    text-align: center;
-}
-
-.metric-label {
-    font-size: 0.75rem;
-    color: var(--gray-500);
-    text-transform: uppercase;
-    letter-spacing: 0.025em;
-    margin-bottom: var(--spacing-xs);
-}
-
-.metric-value {
-    font-size: 1.125rem;
-    font-weight: 600;
-    color: var(--gray-900);
-}
-
-/* Charts Section */
-.charts-section {
-    margin-bottom: var(--spacing-xl);
-}
-
-.charts-grid {
-    display: grid;
-    grid-template-columns: repeat(auto-fit, minmax(450px, 1fr));
-    gap: var(--spacing-xl);
-}
-
-.chart-container {
-    background: white;
-    border-radius: var(--border-radius-lg);
-    padding: var(--spacing-lg);
-    box-shadow: var(--shadow-md);
-    transition: var(--transition);
-}
-
-.chart-container.full-width {
-    grid-column: 1 / -1;
-    margin-bottom: var(--spacing-xl);
-}
-
-.chart-container:hover {
-    box-shadow: var(--shadow-lg);
-}
-
-.chart-header {
-    margin-bottom: var(--spacing-lg);
-    padding-bottom: var(--spacing-md);
-    border-bottom: 1px solid var(--gray-200);
-}
-
-.chart-title {
-    margin: 0;
-    font-size: 1.25rem;
-    font-weight: 600;
-    color: var(--gray-900);
-    display: flex;
-    align-items: center;
-    gap: var(--spacing-sm);
-}
-
-.chart-title i {
-    color: var(--primary-color);
-}
-
-.chart-subtitle {
-    margin: var(--spacing-xs) 0 0 0;
-    font-size: 0.875rem;
-    color: var(--gray-500);
-}
-
-.chart-wrapper {
-    position: relative;
-    height: 350px;
-}
-
-.chart-canvas {
-    max-height: 100%;
-}
-
-.chart-error {
-    display: flex;
-    align-items: center;
-    justify-content: center;
-    height: 200px;
-    background: var(--gray-50);
-    border: 1px solid var(--gray-200);
-    border-radius: var(--border-radius);
-    color: var(--gray-500);
-}
-
-/* Tables Section */
-.tables-section {
-    margin-bottom: var(--spacing-xl);
-}
-
-.table-container {
-    background: white;
-    border-radius: var(--border-radius-lg);
-    padding: var(--spacing-lg);
-    box-shadow: var(--shadow-md);
-    overflow: hidden;
-    margin-bottom: var(--spacing-xl);
-}
-
-.table-title {
-    margin: 0 0 var(--spacing-lg) 0;
-    font-size: 1.25rem;
-    font-weight: 600;
-    color: var(--gray-900);
-    display: flex;
-    align-items: center;
-    gap: var(--spacing-sm);
-    padding-bottom: var(--spacing-md);
-    border-bottom: 1px solid var(--gray-200);
-}
-
-.table-title i {
-    color: var(--primary-color);
-}
-
-.table-wrapper {
-    overflow-x: auto;
-}
-
-.ranking-table {
-    width: 100%;
-    border-collapse: collapse;
-}
-
-.ranking-table th {
-    background: var(--gray-50);
-    color: var(--gray-700);
-    font-weight: 600;
-    padding: var(--spacing-md) var(--spacing-sm);
-    text-align: left;
-    border-bottom: 2px solid var(--gray-200);
-    font-size: 0.875rem;
-    text-transform: uppercase;
-    letter-spacing: 0.025em;
-    white-space: nowrap;
-}
-
-.ranking-table td {
-    padding: var(--spacing-md) var(--spacing-sm);
-    border-bottom: 1px solid var(--gray-200);
-    font-size: 0.875rem;
-    vertical-align: middle;
-}
-
-.ranking-table tr:hover {
-    background: var(--gray-50);
-}
-
-.rank-cell {
-    display: flex;
-    align-items: center;
-    gap: var(--spacing-sm);
-    font-weight: 600;
-}
-
-.rank-number {
-    width: 28px;
-    height: 28px;
-    border-radius: 50%;
-    background: var(--gray-200);
-    display: flex;
-    align-items: center;
-    justify-content: center;
-    font-size: 0.75rem;
-    color: var(--gray-700);
-    font-weight: 600;
-}
-
-.rank-badge {
-    font-size: 1.2rem;
-}
-
-.category-name {
-    font-weight: 600;
-    color: var(--gray-900);
-}
-
-.amount-cell, .avg-cell {
-    font-weight: 600;
-    color: var(--primary-color);
-    text-align: right;
-}
-
-.count-cell {
-    color: var(--gray-600);
-    text-align: center;
-    font-weight: 500;
-}
-
-/* Badge Components */
-.badge {
-    display: inline-block;
-    padding: var(--spacing-xs) var(--spacing-sm);
-    border-radius: 9999px;
-    font-size: 0.75rem;
-    font-weight: 600;
-    text-transform: uppercase;
-    letter-spacing: 0.025em;
-    margin: var(--spacing-xs);
-}
-
-.badge.success {
-    background: var(--success-color);
-    color: white;
-}
-
-.badge.primary {
-    background: var(--primary-color);
-    color: white;
-}
-
-.badge.secondary {
-    background: var(--gray-500);
-    color: white;
-}
-
-.badge.info {
-    background: var(--info-color);
-    color: white;
-}
-
-.badge.warning {
-    background: var(--warning-color);
-    color: white;
-}
-
-.badge.danger {
-    background: var(--danger-color);
-    color: white;
-}
-
-/* No Data State */
-.no-data {
-    text-align: center;
-    padding: var(--spacing-2xl);
-    color: var(--gray-500);
-}
-
-.no-data-icon {
-    font-size: 4rem;
-    margin-bottom: var(--spacing-lg);
-    opacity: 0.5;
-}
-
-.no-data h3 {
-    color: var(--gray-700);
-    margin-bottom: var(--spacing-md);
-}
-
-.no-data p {
-    margin-bottom: var(--spacing-lg);
-}
-
-.no-data-actions {
-    display: flex;
-    gap: var(--spacing-md);
-    justify-content: center;
-    flex-wrap: wrap;
-}
-
-/* Dashboard Footer */
-.dashboard-footer {
-    background: white;
-    border-radius: var(--border-radius-lg);
-    padding: var(--spacing-lg);
-    box-shadow: var(--shadow-md);
-    margin-top: var(--spacing-xl);
-}
-
-.footer-content {
-    display: flex;
-    justify-content: space-between;
-    align-items: center;
-    flex-wrap: wrap;
-    gap: var(--spacing-md);
-}
-
-.footer-item {
-    display: flex;
-    align-items: center;
-    gap: var(--spacing-sm);
-    font-size: 0.875rem;
-    color: var(--gray-600);
-}
-
-.footer-item i {
-    color: var(--primary-color);
-}
-
-/* Scroll to Top Button */
-.scroll-to-top-btn {
-    position: fixed;
-    bottom: var(--spacing-xl);
-    right: var(--spacing-xl);
-    width: 50px;
-    height: 50px;
-    border-radius: 50%;
-    background: var(--primary-color);
-    color: white;
-    border: none;
-    box-shadow: var(--shadow-lg);
-    cursor: pointer;
-    transition: var(--transition);
-    z-index: var(--z-dropdown);
-    display: flex;
-    align-items: center;
-    justify-content: center;
-}
-
-.scroll-to-top-btn:hover {
-    background: var(--secondary-color);
-    transform: translateY(-2px);
-    box-shadow: var(--shadow-xl);
-}
-
-/* Performance Indicator */
-.performance-indicator {
-    position: fixed;
-    bottom: var(--spacing-md);
-    left: var(--spacing-md);
-    padding: var(--spacing-sm);
-    background: var(--gray-800);
-    color: var(--gray-300);
-    border-radius: var(--border-radius);
-    font-size: 0.75rem;
-    z-index: var(--z-dropdown);
-}
-
-/* Animations */
-@keyframes fadeIn {
-    from {
-        opacity: 0;
-    }
-    to {
-        opacity: 1;
-    }
-}
-
-@keyframes spin {
-    to {
-        transform: rotate(360deg);
-    }
-}
-
-@keyframes slideInUp {
-    from {
-        transform: translateY(20px);
-        opacity: 0;
-    }
-    to {
-        transform: translateY(0);
-        opacity: 1;
-    }
-}
-
-@keyframes slideInDown {
-    from {
-        transform: translateY(-20px);
-        opacity: 0;
-    }
-    to {
-        transform: translateY(0);
-        opacity: 1;
-    }
-}
-
-@keyframes pulse {
-    0%, 100% {
-        opacity: 1;
-    }
-    50% {
-        opacity: 0.5;
-    }
-}
-
-/* Loading state for dashboard */
-.dashboard-loading {
-    pointer-events: none;
-    user-select: none;
-}
-
-.dashboard-loading .kpi-card,
-.dashboard-loading .chart-container,
-.dashboard-loading .category-card,
-.dashboard-loading .table-container {
-    opacity: 0.7;
-    animation: pulse 1.5s ease-in-out infinite;
-}
-
-/* Responsive Design */
-@media (max-width: 1200px) {
-    .charts-grid {
-        grid-template-columns: 1fr;
-    }
-    
-    .category-grid {
-        grid-template-columns: repeat(auto-fit, minmax(300px, 1fr));
-    }
-}
-
-@media (max-width: 768px) {
-    .o_oe_sale_dashboard_17_container {
-        padding: var(--spacing-md);
-    }
-    
-    .dashboard-header {
-        flex-direction: column;
-        align-items: stretch;
-        text-align: center;
-    }
-    
-    .dashboard-controls {
-        align-items: center;
-    }
-    
-    .filters-section {
-        flex-direction: column;
-    }
-    
-    .kpi-row {
-        grid-template-columns: 1fr;
-    }
-    
-    .category-grid {
-        grid-template-columns: 1fr;
-    }
-    
-    .footer-content {
-        flex-direction: column;
-        text-align: center;
-    }
-    
-    .control-group {
-        justify-content: center;
-    }
-    
-    .date-inputs {
-        flex-direction: column;
-        align-items: stretch;
-    }
-    
-    .sales-type-checkboxes {
-        max-height: 100px;
-    }
-}
-
-@media (max-width: 480px) {
-    .chart-wrapper {
-        height: 250px;
-    }
-    
-    .kpi-card {
-        flex-direction: column;
-        text-align: center;
-        padding: var(--spacing-md);
-        min-height: auto;
-    }
-    
-    .kpi-icon {
-        width: 50px;
-        height: 50px;
-        font-size: 1.25rem;
-    }
-    
-    .ranking-table {
-        font-size: 0.75rem;
-    }
-    
-    .ranking-table th,
-    .ranking-table td {
-        padding: var(--spacing-sm) var(--spacing-xs);
-    }
-    
-    .header-title h1 {
-        font-size: 1.75rem;
-    }
-    
-    .scroll-to-top-btn {
-        width: 40px;
-        height: 40px;
-        bottom: var(--spacing-md);
-        right: var(--spacing-md);
-    }
-}
-
-/* Print Styles */
-@media print {
-    .o_oe_sale_dashboard_17_container {
-        background: white;
-        color: black;
-        padding: 0;
-    }
-    
-    .dashboard-controls,
-    .filters-section,
-    .scroll-to-top-btn,
-    .performance-indicator {
-        display: none !important;
-    }
-    
-    .chart-container,
-    .kpi-card,
-    .category-card,
-    .table-container {
-        break-inside: avoid;
-        box-shadow: none;
-        border: 1px solid #ccc;
-        margin-bottom: var(--spacing-md);
-    }
-    
-    .dashboard-header {
-        box-shadow: none;
-        border-bottom: 2px solid #ccc;
-    }
-}
-
-/* Dark Mode Support */
-@media (prefers-color-scheme: dark) {
-    :root {
-        --gray-50: #1f2937;
-        --gray-100: #374151;
-        --gray-200: #4b5563;
-        --gray-300: #6b7280;
-        --gray-400: #9ca3af;
-        --gray-500: #d1d5db;
-        --gray-600: #e5e7eb;
-        --gray-700: #f3f4f6;
-        --gray-800: #f9fafb;
-        --gray-900: #ffffff;
-    }
-    
-    .o_oe_sale_dashboard_17_container {
-        background: linear-gradient(135deg, #1f2937 0%, #111827 100%);
-    }
-    
-    .loading-overlay {
-        background: rgba(31, 41, 55, 0.95);
-    }
-    
-    .loading-indicator {
-        background: var(--gray-800);
-        color: var(--gray-100);
-    }
-}
-
-/* Accessibility Improvements */
-@media (prefers-reduced-motion: reduce) {
-    * {
-        animation-duration: 0.01ms !important;
-        animation-iteration-count: 1 !important;
-        transition-duration: 0.01ms !important;
-    }
-}
-
-/* Focus Styles */
-.btn:focus,
-.form-control:focus,
-.checkbox-item:focus-within {
-    outline: 2px solid var(--primary-color);
-    outline-offset: 2px;
-}
-
-/* High Contrast Mode */
-@media (prefers-contrast: high) {
-    .kpi-card,
-    .chart-container,
-    .category-card,
-    .table-container {
-        border: 2px solid var(--gray-900);
-=======
 /* Responsive adjustments */
 @media (max-width: 768px) {
 /* Consider using BEM methodology: .o_module_name__sales_dashboard_container */
@@ -1977,6 +752,5 @@
     #agent_ranking_chart, #broker_ranking_chart {
         min-height: 200px;
         padding: 10px;
->>>>>>> f6d73981
     }
 }