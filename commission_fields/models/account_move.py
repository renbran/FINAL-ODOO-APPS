# -*- coding: utf-8 -*-
from odoo import models, fields, api  # Ensure Odoo is installed and run this code inside the Odoo server environment

class AccountMove(models.Model):
    _inherit = 'account.move'

<<<<<<< HEAD
    # Change deal_id to Char to match sale.order
    deal_id = fields.Float(string='Deal ID', copy=False, help="Related Sale Order Deal ID")
    booking_date = fields.Date(string='Booking Date', copy=False, help="Related Sale Order Booking Date")
    buyer_id = fields.Many2one('res.partner', string='Buyer', copy=False, help="Related Sale Order Buyer")
=======
    deal_id = fields.Char(
        string='Deal ID',
        copy=False,
        help="Related Sale Order Deal ID",
        index=True
    )
    
    booking_date = fields.Date(
        string='Booking Date',
        copy=False,
        help="Related Sale Order Booking Date"
    )
    
    buyer_id = fields.Many2one(
        'res.partner',
        string='Buyer',
        copy=False,
        help="Related Sale Order Buyer"
    )
    
>>>>>>> 211a5618
    project_id = fields.Many2one(
        'product.template',
        string='Project',
        copy=False,
        help="Related Sale Order Project",
        ondelete='set null',  # Valid Odoo field argument, no change needed if running inside Odoo
        domain=[],
    )
    
    unit_id = fields.Many2one(
        'product.product',
        string='Unit',
        copy=False,
        help="Related Sale Order Unit",
        ondelete='set null',
        domain=[],
    )
    
    sale_value = fields.Monetary(
        string='Sale Value',
        copy=False,
        currency_field='currency_id',
        help="Related Sale Order Sale Value"
    )
    
    broker_commission = fields.Monetary(
        string='Broker Commission',
        readonly=True,
        copy=False,
        currency_field='currency_id',
        help="Broker commission from related Sale Order"
    )

    @api.depends('deal_id')
    def _compute_deal_id_display(self):
        for rec in self:
            if rec.deal_id is not None:
                if float(rec.deal_id).is_integer():
                    rec.deal_id_display = str(int(rec.deal_id))
                else:
                    rec.deal_id_display = ('%f' % rec.deal_id).rstrip('0').rstrip('.')
            else:
                rec.deal_id_display = ''

    @api.model_create_multi
    def create(self, vals_list):
        """Set commission and related fields from sale order on invoice creation."""
        for vals in vals_list:
            if vals.get('invoice_origin'):
                sale_order = self.env['sale.order'].search([('name', '=', vals['invoice_origin'])], limit=1)
                if sale_order:
                    vals['deal_id'] = sale_order.deal_id
                    vals['booking_date'] = sale_order.booking_date
                    vals['buyer_id'] = sale_order.buyer_id.id
                    vals['project_id'] = sale_order.project_id.id
                    vals['unit_id'] = sale_order.unit_id.id
                    vals['sale_value'] = sale_order.sale_value
                    # Use broker_agency_total for broker_commission (Odoo 17 best practice)
                    vals['broker_commission'] = sale_order.broker_agency_total
        return super().create(vals_list)

    def write(self, vals):
        """Update commission and related fields from sale order if invoice_origin changes."""
        for move in self:
            if move.invoice_origin and not any(f in vals for f in ['deal_id', 'booking_date', 'buyer_id', 'project_id', 'unit_id', 'sale_value', 'broker_commission']):
                sale_order = self.env['sale.order'].search([('name', '=', move.invoice_origin)], limit=1)
                if sale_order:
                    vals.update({
                        'deal_id': sale_order.deal_id,
                        'booking_date': sale_order.booking_date,
                        'buyer_id': sale_order.buyer_id.id,
                        'project_id': sale_order.project_id.id,
                        'unit_id': sale_order.unit_id.id,
                        'sale_value': sale_order.sale_value,
                        'broker_commission': sale_order.broker_agency_total,
                    })
        return super().write(vals)
        return super().write(vals)<|MERGE_RESOLUTION|>--- conflicted
+++ resolved
@@ -4,33 +4,10 @@
 class AccountMove(models.Model):
     _inherit = 'account.move'
 
-<<<<<<< HEAD
     # Change deal_id to Char to match sale.order
     deal_id = fields.Float(string='Deal ID', copy=False, help="Related Sale Order Deal ID")
     booking_date = fields.Date(string='Booking Date', copy=False, help="Related Sale Order Booking Date")
     buyer_id = fields.Many2one('res.partner', string='Buyer', copy=False, help="Related Sale Order Buyer")
-=======
-    deal_id = fields.Char(
-        string='Deal ID',
-        copy=False,
-        help="Related Sale Order Deal ID",
-        index=True
-    )
-    
-    booking_date = fields.Date(
-        string='Booking Date',
-        copy=False,
-        help="Related Sale Order Booking Date"
-    )
-    
-    buyer_id = fields.Many2one(
-        'res.partner',
-        string='Buyer',
-        copy=False,
-        help="Related Sale Order Buyer"
-    )
-    
->>>>>>> 211a5618
     project_id = fields.Many2one(
         'product.template',
         string='Project',
