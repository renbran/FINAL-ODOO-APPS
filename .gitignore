--- conflicted
+++ resolved
@@ -13,9 +13,6 @@
 # Windows crash dumps
 *.mdmp
 *.hdmp
-<<<<<<< HEAD
-__pycache__/
-=======
 
 # Genspark AI generated temporary files
 ai_analysis_results.md
@@ -30,5 +27,4 @@
 # Python cache
 __pycache__/
 *.pyc
-*.pyo
->>>>>>> af22fe5a
+*.pyo